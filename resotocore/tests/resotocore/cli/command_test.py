--- conflicted
+++ resolved
@@ -883,11 +883,7 @@
 async def test_pagerduty_alias(cli: CLI, echo_http_server: Tuple[int, List[Tuple[Request, Json]]]) -> None:
     port, requests = echo_http_server
     result = await cli.execute_cli_command(
-<<<<<<< HEAD
-        f'search is(bla) | head 1 | pagerduty webhook_url="http://localhost:{port}/success" summary=test routing_key=123 dedup_key=234',
-=======
-        f'search is(bla) | pagerduty --webhook-url "http://localhost:{port}/success" --summary test --routing-key 123 --dedup-key 234',
->>>>>>> 84714244
+        f'search is(bla) | head 1 | pagerduty --webhook-url "http://localhost:{port}/success" --summary test --routing-key 123 --dedup-key 234',
         stream.list,
     )
     assert result == [["1 requests with status 200 sent."]]
