import asyncio
from typing import AsyncGenerator, Any, Type, List

from datetime import timedelta
from deepdiff import DeepDiff
from pytest import fixture, mark

from resotocore.message_bus import MessageBus, Message, Event, Action, ActionDone, ActionError
from resotocore.model.typed_model import to_js, from_js
from resotocore.ids import SubscriberId
from resotocore.util import AnyT, utc, first
from resotocore.ids import TaskId


@fixture
def message_bus() -> MessageBus:
    return MessageBus()


@fixture
async def all_events(message_bus: MessageBus) -> AsyncGenerator[List[Message], None]:
    events: List[Message] = []

    async def gather_events() -> None:
        async with message_bus.subscribe(SubscriberId("test")) as event_queue:
            while True:
                events.append(await event_queue.get())

    run_gather = asyncio.create_task(gather_events())
    try:
        yield events
    finally:
        run_gather.cancel()


async def wait_for_message(
    all_events: List[Message], message_type: str, t: Type[AnyT], timeout: timedelta = timedelta(seconds=1)
) -> AnyT:
    stop_at = utc() + timeout

    async def find() -> AnyT:
        result = first(lambda m: isinstance(m, t) and m.message_type == message_type, all_events)  # type: ignore
        if result:
            return result  # type: ignore
        elif utc() > stop_at:
            raise TimeoutError()
        else:
            await asyncio.sleep(0.1)
            return await find()

    return await find()


@mark.asyncio
async def test_handler(message_bus: MessageBus) -> None:
    foos: List[Message] = []
    blas: List[Message] = []

    async def emit() -> None:
        await message_bus.emit(Event("foo"))
        await message_bus.emit(Event("foo"))
        await message_bus.emit(Event("bla"))
        await message_bus.emit(Event("bar"))

    async def wait_for(name: str, list: List[Message]) -> None:
        async with message_bus.subscribe(SubscriberId("test"), [name]) as events:
            while True:
                list.append(await events.get())

    foo_t = asyncio.create_task(wait_for("foo", foos))
    bla_t = asyncio.create_task(wait_for("bla", blas))

    await asyncio.sleep(0.1)
    await emit()
    await asyncio.sleep(0.1)
    assert len(foos) == 2
    assert len(blas) == 1
    foo_t.cancel()
    await emit()
    await asyncio.sleep(0.1)
    assert len(foos) == 2
    assert len(blas) == 2
    bla_t.cancel()


def test_message_serialization() -> None:
    task_id = TaskId("123")
    roundtrip(Event("test", {"a": "b", "c": 1, "d": "bla"}))
<<<<<<< HEAD
    roundtrip(Action("test", task_id, "step_name"))
    roundtrip(Action("test", task_id, "step_name", {"test": 1}))
    roundtrip(ActionDone("test", task_id, "step_name", "sub"))
    roundtrip(ActionDone("test", task_id, "step_name", "sub", {"test": 1}))
    roundtrip(ActionError("test", task_id, "step_name", "sub", "oops"))
    roundtrip(ActionError("test", task_id, "step_name", "sub", "oops", {"test": 23}))
=======
    roundtrip(Action("test", "123", "step_name"))
    roundtrip(Action("test", "123", "step_name", {"test": 1}))
    roundtrip(ActionDone("test", "123", "step_name", SubscriberId("sub")))
    roundtrip(ActionDone("test", "123", "step_name", SubscriberId("sub"), {"test": 1}))
    roundtrip(ActionError("test", "123", "step_name", SubscriberId("sub"), "oops"))
    roundtrip(ActionError("test", "123", "step_name", SubscriberId("sub"), "oops", {"test": 23}))
>>>>>>> b009c2cc


def roundtrip(obj: Any) -> None:
    js = to_js(obj)
    again = from_js(js, type(obj))
    assert DeepDiff(obj, again) == {}, f"Json: {js} serialized as {again}"<|MERGE_RESOLUTION|>--- conflicted
+++ resolved
@@ -85,22 +85,14 @@
 
 def test_message_serialization() -> None:
     task_id = TaskId("123")
+    subsctiber_id = SubscriberId("sub")
     roundtrip(Event("test", {"a": "b", "c": 1, "d": "bla"}))
-<<<<<<< HEAD
     roundtrip(Action("test", task_id, "step_name"))
     roundtrip(Action("test", task_id, "step_name", {"test": 1}))
-    roundtrip(ActionDone("test", task_id, "step_name", "sub"))
-    roundtrip(ActionDone("test", task_id, "step_name", "sub", {"test": 1}))
-    roundtrip(ActionError("test", task_id, "step_name", "sub", "oops"))
-    roundtrip(ActionError("test", task_id, "step_name", "sub", "oops", {"test": 23}))
-=======
-    roundtrip(Action("test", "123", "step_name"))
-    roundtrip(Action("test", "123", "step_name", {"test": 1}))
-    roundtrip(ActionDone("test", "123", "step_name", SubscriberId("sub")))
-    roundtrip(ActionDone("test", "123", "step_name", SubscriberId("sub"), {"test": 1}))
-    roundtrip(ActionError("test", "123", "step_name", SubscriberId("sub"), "oops"))
-    roundtrip(ActionError("test", "123", "step_name", SubscriberId("sub"), "oops", {"test": 23}))
->>>>>>> b009c2cc
+    roundtrip(ActionDone("test", task_id, "step_name", subsctiber_id))
+    roundtrip(ActionDone("test", task_id, "step_name", subsctiber_id, {"test": 1}))
+    roundtrip(ActionError("test", task_id, "step_name", subsctiber_id, "oops"))
+    roundtrip(ActionError("test", task_id, "step_name", subsctiber_id, "oops", {"test": 23}))
 
 
 def roundtrip(obj: Any) -> None:
