--- conflicted
+++ resolved
@@ -14,11 +14,8 @@
     config_model,
     EditableConfig,
     CustomCommandsConfig,
-<<<<<<< HEAD
     WorkflowConfig,
-=======
     RunConfig,
->>>>>>> b8b0bd8b
 )
 from resotocore.dependencies import parse_args
 from resotocore.model.typed_model import to_js
