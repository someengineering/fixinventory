import asyncio
import json
import logging
import os
import shutil
import string
import tempfile
import uuid
import zipfile
from asyncio import Future, Queue
from contextlib import asynccontextmanager
from datetime import timedelta
from functools import partial
from io import BytesIO
from pathlib import Path
from random import SystemRandom
from typing import (
    AsyncGenerator,
    Any,
    Optional,
    Sequence,
    Union,
    List,
    Dict,
    AsyncIterator,
    Tuple,
    Callable,
    Awaitable,
    Iterable,
)

import prometheus_client
import yaml
from aiohttp import web, MultipartWriter, AsyncIterablePayload, BufferedReaderPayload, MultipartReader, ClientSession
from aiohttp.abc import AbstractStreamWriter
from aiohttp.hdrs import METH_ANY
from aiohttp.web import Request, StreamResponse, WebSocketResponse
from aiohttp.web_exceptions import HTTPNotFound, HTTPNoContent, HTTPOk, HTTPNotAcceptable
from aiohttp.web_fileresponse import FileResponse
from aiohttp.web_response import json_response
from aiohttp_swagger3 import SwaggerFile, SwaggerUiSettings
from aiostream import stream
from aiostream.core import Stream
from attrs import evolve
from networkx.readwrite import cytoscape_data
from resotoui import ui_path

from resotocore.analytics import AnalyticsEventSender, AnalyticsEvent
from resotocore.cli.cli import CLI
from resotocore.cli.command import ListCommand, alias_names, WorkerCustomCommand
from resotocore.cli.model import (
    ParsedCommandLine,
    CLIContext,
    OutputTransformer,
    PreserveOutputFormat,
    CLICommand,
    InternalPart,
    AliasTemplate,
)
from resotocore.config import ConfigHandler, ConfigValidation, ConfigEntity
from resotocore.console_renderer import ConsoleColorSystem, ConsoleRenderer
from resotocore.core_config import CoreConfig
from resotocore.db.db_access import DbAccess
from resotocore.db.graphdb import GraphDB, HistoryChange
from resotocore.db.model import QueryModel
from resotocore.error import NotFoundError
from resotocore.ids import TaskId, ConfigId, NodeId, SubscriberId, WorkerId
from resotocore.message_bus import MessageBus, Message, ActionDone, Action, ActionError, ActionInfo, ActionProgress
from resotocore.model.db_updater import merge_graph_process
from resotocore.model.graph_access import Section
<<<<<<< HEAD
from resotocore.model.model import Kind, Model
=======
from resotocore.model.json_schema import json_schema
from resotocore.model.model import Kind
>>>>>>> 916ca07e
from resotocore.model.model_handler import ModelHandler
from resotocore.model.typed_model import to_json, from_js, to_js_str, to_js
from resotocore.query import QueryParser
from resotocore.report import Inspector
from resotocore.task.model import Subscription
from resotocore.task.subscribers import SubscriptionHandler
from resotocore.task.task_handler import TaskHandlerService
from resotocore.types import Json, JsonElement
from resotocore.util import uuid_str, force_gen, rnd_str, if_set, duration, utc_str, parse_utc, async_noop
from resotocore.web.certificate_handler import CertificateHandler
from resotocore.web.content_renderer import result_binary_gen, single_result
from resotocore.web.directives import (
    metrics_handler,
    error_handler,
    on_response_prepare,
    cors_handler,
    enable_compression,
    default_middleware,
)
from resotocore.web.tsdb import tsdb
from resotocore.worker_task_queue import (
    WorkerTaskDescription,
    WorkerTaskQueue,
    WorkerTask,
    WorkerTaskResult,
    WorkerTaskInProgress,
)
from resotolib.asynchronous.web.auth import auth_handler, set_valid_jwt, raw_jwt_from_auth_message
from resotolib.asynchronous.web.ws_handler import accept_websocket, clean_ws_handler
from resotolib.jwt import encode_jwt

log = logging.getLogger(__name__)


def section_of(request: Request) -> Optional[str]:
    section = request.match_info.get("section", request.query.get("section"))
    if section and section != "/" and section not in Section.content:
        raise AttributeError(f"Given section does not exist: {section}")
    return section


# No Authorization required for following paths
AlwaysAllowed = {"/", "/metrics", "/api-doc.*", "/system/.*", "/ui.*", "/ca/cert", "/notebook.*"}
# Authorization is not required, but implemented as part of the request handler
DeferredCheck = {"/events"}


class Api:
    def __init__(
        self,
        db: DbAccess,
        model_handler: ModelHandler,
        subscription_handler: SubscriptionHandler,
        workflow_handler: TaskHandlerService,
        message_bus: MessageBus,
        event_sender: AnalyticsEventSender,
        worker_task_queue: WorkerTaskQueue,
        cert_handler: CertificateHandler,
        config_handler: ConfigHandler,
        inspector: Inspector,
        cli: CLI,
        query_parser: QueryParser,
        config: CoreConfig,
        get_override: Callable[[ConfigId], Optional[Json]],
    ):
        self.db = db
        self.model_handler = model_handler
        self.subscription_handler = subscription_handler
        self.workflow_handler = workflow_handler
        self.message_bus = message_bus
        self.event_sender = event_sender
        self.worker_task_queue = worker_task_queue
        self.cert_handler = cert_handler
        self.config_handler = config_handler
        self.inspector = inspector
        self.cli = cli
        self.query_parser = query_parser
        self.config = config
        self.get_override = get_override

        self.app = web.Application(
            client_max_size=config.api.max_request_size or 1024**2,
            # note on order: the middleware is passed in the order provided.
            middlewares=[
                metrics_handler,
                auth_handler(config.args.psk, AlwaysAllowed | DeferredCheck),
                cors_handler,
                error_handler(config, event_sender),
                default_middleware(self),
            ],
        )
        self.app.on_response_prepare.append(on_response_prepare)
        self._session: Optional[ClientSession] = None
        self.in_shutdown = False
        self.websocket_handler: Dict[str, Tuple[Future[Any], WebSocketResponse]] = {}
        path_part = config.api.web_path.strip().strip("/").strip()
        web_path = "" if path_part == "" else f"/{path_part}"
        self.__add_routes(web_path)

    @property
    def session(self) -> ClientSession:
        if self._session is None:
            self._session = ClientSession()
        return self._session

    def __add_routes(self, prefix: str) -> None:
        static_path = os.path.abspath(os.path.dirname(__file__) + "/../static")
        jupyterlite_path = Path(os.path.abspath(os.path.dirname(__file__) + "/../jupyterlite"))
        if not jupyterlite_path.exists():
            jupyterlite_path.mkdir(parents=True, exist_ok=True)
        self.app.add_routes(
            [
                # Model operations
                web.get(prefix + "/model", self.get_model),
                web.get(prefix + "/model/uml", self.model_uml),
                web.patch(prefix + "/model", self.update_model),
                # CRUD Graph operations
                web.get(prefix + "/graph", self.list_graphs),
                web.get(prefix + "/graph/{graph_id}", self.get_node),
                web.post(prefix + "/graph/{graph_id}", self.create_graph),
                web.delete(prefix + "/graph/{graph_id}", self.wipe),
                # search the graph
                web.post(prefix + "/graph/{graph_id}/search/raw", self.raw),
                web.post(prefix + "/graph/{graph_id}/search/explain", self.explain),
                web.post(prefix + "/graph/{graph_id}/search/list", self.query_list),
                web.post(prefix + "/graph/{graph_id}/search/graph", self.query_graph_stream),
                web.post(prefix + "/graph/{graph_id}/search/aggregate", self.query_aggregation),
                web.post(prefix + "/graph/{graph_id}/search/history/list", self.query_history),
                web.post(prefix + "/graph/{graph_id}/search/history/aggregate", self.query_history),
                # maintain the graph
                web.patch(prefix + "/graph/{graph_id}/nodes", self.update_nodes),
                web.post(prefix + "/graph/{graph_id}/merge", self.merge_graph),
                web.post(prefix + "/graph/{graph_id}/batch/merge", self.update_merge_graph_batch),
                web.get(prefix + "/graph/{graph_id}/batch", self.list_batches),
                web.post(prefix + "/graph/{graph_id}/batch/{batch_id}", self.commit_batch),
                web.delete(prefix + "/graph/{graph_id}/batch/{batch_id}", self.abort_batch),
                # node specific actions
                web.post(prefix + "/graph/{graph_id}/node/{node_id}/under/{parent_node_id}", self.create_node),
                web.get(prefix + "/graph/{graph_id}/node/{node_id}", self.get_node),
                web.patch(prefix + "/graph/{graph_id}/node/{node_id}", self.update_node),
                web.delete(prefix + "/graph/{graph_id}/node/{node_id}", self.delete_node),
                web.patch(prefix + "/graph/{graph_id}/node/{node_id}/section/{section}", self.update_node),
                # Subscriptions
                web.get(prefix + "/subscribers", self.list_all_subscriptions),
                web.get(prefix + "/subscribers/for/{event_type}", self.list_subscription_for_event),
                # Subscription
                web.get(prefix + "/subscriber/{subscriber_id}", self.get_subscriber),
                web.put(prefix + "/subscriber/{subscriber_id}", self.update_subscriber),
                web.delete(prefix + "/subscriber/{subscriber_id}", self.delete_subscriber),
                web.post(prefix + "/subscriber/{subscriber_id}/{event_type}", self.add_subscription),
                web.delete(prefix + "/subscriber/{subscriber_id}/{event_type}", self.delete_subscription),
                web.get(prefix + "/subscriber/{subscriber_id}/handle", self.handle_subscribed),
                # report checks
                web.get(prefix + "/report/checks", self.inspection_checks),
                web.get(prefix + "/report/checks/graph/{graph_id}", self.perform_benchmark_on_checks),
                web.get(prefix + "/report/check/{check_id}/graph/{graph_id}", self.inspection_results),
                web.get(prefix + "/report/benchmark/{benchmark}/graph/{graph_id}", self.perform_benchmark),
                # CLI
                web.post(prefix + "/cli/evaluate", self.evaluate),
                web.post(prefix + "/cli/execute", self.execute),
                web.get(prefix + "/cli/info", self.cli_info),
                # Event operations
                web.get(prefix + "/events", self.handle_events),
                web.post(prefix + "/analytics", self.send_analytics_events),
                # Worker operations
                web.get(prefix + "/work/queue", self.handle_work_tasks),
                web.get(prefix + "/work/list", self.list_work),
                # Serve static filed
                web.get(prefix, self.forward("/ui/index.html")),
                web.static(prefix + "/static", static_path),
                web.get(prefix + "/notebook", self.forward("/notebook/index.html")),
                web.static(prefix + "/notebook", jupyterlite_path),
                # metrics
                web.get(prefix + "/metrics", self.metrics),
                # config operations
                web.get(prefix + "/configs", self.list_configs),
                web.put(prefix + "/config/{config_id}", self.put_config),
                web.get(prefix + "/config/{config_id}", self.get_config),
                web.patch(prefix + "/config/{config_id}", self.patch_config),
                web.delete(prefix + "/config/{config_id}", self.delete_config),
                # config model operations
                web.get(prefix + "/configs/validation", self.list_config_models),
                web.get(prefix + "/configs/model", self.get_configs_model),
                web.patch(prefix + "/configs/model", self.update_configs_model),
                web.put(prefix + "/config/{config_id}/validation", self.put_config_validation),
                web.get(prefix + "/config/{config_id}/validation", self.get_config_validation),
                # ca operations
                web.get(prefix + "/ca/cert", self.certificate),
                web.post(prefix + "/ca/sign", self.sign_certificate),
                # system operations
                web.get(prefix + "/system/ping", self.ping),
                web.get(prefix + "/system/ready", self.ready),
                # forwards
                web.get(prefix + "/tsdb", self.forward("/tsdb/")),
                web.get(prefix + "/ui", self.forward("/ui/index.html")),
                web.get(prefix + "/ui/", self.forward("/ui/index.html")),
                web.get(prefix + "/debug/ui/{commit}/{path:.+}", self.serve_debug_ui),
                # tsdb operations
                web.route(METH_ANY, prefix + "/tsdb/{tail:.+}", tsdb(self)),
                web.static(f"{prefix}/ui/", ui_path),
            ]
        )
        SwaggerFile(
            self.app,
            spec_file=f"{static_path}/api-doc.yaml",
            swagger_ui_settings=SwaggerUiSettings(path=prefix + "/api-doc", layout="BaseLayout", docExpansion="none"),
        )

    async def start(self) -> None:
        pass

    async def stop(self) -> None:
        if not self.in_shutdown:
            self.in_shutdown = True
            for ws_id in list(self.websocket_handler):
                await clean_ws_handler(ws_id, self.websocket_handler)
            if self.session:
                await self.session.close()

    @staticmethod
    def forward(to: str) -> Callable[[Request], Awaitable[StreamResponse]]:
        async def forward_to(_: Request) -> StreamResponse:
            return web.HTTPFound(to)

        return forward_to

    @staticmethod
    async def ping(_: Request) -> StreamResponse:
        return web.HTTPOk(text="pong", content_type="text/plain")

    @staticmethod
    async def ready(_: Request) -> StreamResponse:
        return web.HTTPOk(text="ok")

    async def list_configs(self, request: Request) -> StreamResponse:
        return await self.stream_response_from_gen(request, self.config_handler.list_config_ids())

    async def get_config(self, request: Request) -> StreamResponse:
        config_id = ConfigId(request.match_info["config_id"])
        accept = request.headers.get("accept", "application/json")
        not_found = HTTPNotFound(text="No config with this id")
        if accept == "application/yaml":
            yml = await self.config_handler.config_yaml(config_id)
            return web.Response(body=yml.encode("utf-8"), content_type="application/yaml") if yml else not_found
        else:

            def get_query_param_bool(name: str, default: bool) -> bool:
                return request.query.get(name, "true" if default else "false").lower() == "true"

            # do we want the config with overrides/env_vars applied in-place or in a separate object?
            separate_overrides = get_query_param_bool("separate_overrides", default=False)

            if separate_overrides:
                # if we want separate overrides, we don't apply overrides to the existing config
                # and don't substitute the env vars by default. E.g. UI asks us for the config
                apply_overrides = get_query_param_bool("apply_overrides", default=False)
                resolve_env_vars = get_query_param_bool("resolve_env_vars", default=False)
                # attach the "raw" config version that was stored in the database
                include_raw_config = get_query_param_bool("include_raw_config", default=False)
            else:
                # if we request a single object with overrides applied,
                # we apply overrides and resolve env vars by default
                apply_overrides = get_query_param_bool("apply_overrides", default=True)
                resolve_env_vars = get_query_param_bool("resolve_env_vars", default=True)
                # ignored in case of a single config object requested
                include_raw_config = False

            config = await self.config_handler.get_config(config_id, apply_overrides, resolve_env_vars)
            if config:
                headers = {"Resoto-Config-Revision": config.revision}
                if separate_overrides:
                    payload = {"config": config.config, "overrides": self.get_override(config_id)}
                    if include_raw_config:
                        raw_conifig = await self.config_handler.get_config(
                            config_id, apply_overrides=False, resolve_env_vars=False
                        )
                        payload["raw_config"] = raw_conifig.config if raw_conifig else None
                else:
                    payload = config.config

                return await single_result(request, payload, headers)
            else:
                return not_found

    async def put_config(self, request: Request) -> StreamResponse:
        config_id = ConfigId(request.match_info["config_id"])
        validate = request.query.get("validate", "true").lower() != "false"
        dry_run = request.query.get("dry_run", "false").lower() == "true"
        config = await self.json_from_request(request)
        result = await self.config_handler.put_config(
            ConfigEntity(config_id, config), validate=validate, dry_run=dry_run
        )
        headers = {"Resoto-Config-Revision": result.revision}
        return await single_result(request, result.config, headers)

    async def patch_config(self, request: Request) -> StreamResponse:
        config_id = ConfigId(request.match_info["config_id"])
        validate = request.query.get("validate", "true").lower() != "false"
        dry_run = request.query.get("dry_run", "false").lower() == "true"
        patch = await self.json_from_request(request)
        updated = await self.config_handler.patch_config(
            ConfigEntity(config_id, patch), validate=validate, dry_run=dry_run
        )
        headers = {"Resoto-Config-Revision": updated.revision}
        return await single_result(request, updated.config, headers)

    async def delete_config(self, request: Request) -> StreamResponse:
        config_id = ConfigId(request.match_info["config_id"])
        await self.config_handler.delete_config(config_id)
        return HTTPNoContent()

    async def list_config_models(self, request: Request) -> StreamResponse:
        return await self.stream_response_from_gen(request, self.config_handler.list_config_validation_ids())

    async def get_config_validation(self, request: Request) -> StreamResponse:
        config_id = request.match_info["config_id"]
        model = await self.config_handler.get_config_validation(config_id)
        return await single_result(request, to_js(model)) if model else HTTPNotFound(text="No model for this config.")

    async def get_configs_model(self, request: Request) -> StreamResponse:
        model = await self.config_handler.get_configs_model()
        if request.query.get("flat", "false") == "true":
            model = Model.from_kinds(model.flat_kinds())
        return await single_result(request, to_js(model, strip_nulls=True))

    async def update_configs_model(self, request: Request) -> StreamResponse:
        js = await self.json_from_request(request)
        kinds: List[Kind] = from_js(js, List[Kind])
        model = await self.config_handler.update_configs_model(kinds)
        return await single_result(request, to_js(model))

    async def put_config_validation(self, request: Request) -> StreamResponse:
        config_id = request.match_info["config_id"]
        js = await self.json_from_request(request)
        js["id"] = config_id
        config_model = from_js(js, ConfigValidation)
        model = await self.config_handler.put_config_validation(config_model)
        return await single_result(request, to_js(model))

    async def certificate(self, _: Request) -> StreamResponse:
        cert, fingerprint = self.cert_handler.authority_certificate
        headers = {
            "SHA256-Fingerprint": fingerprint,
            "Content-Disposition": 'attachment; filename="resoto_root_ca.pem"',
        }
        if self.config.args.psk:
            headers["Authorization"] = "Bearer " + encode_jwt({"sha256_fingerprint": fingerprint}, self.config.args.psk)
        return HTTPOk(headers=headers, body=cert, content_type="application/x-pem-file")

    async def sign_certificate(self, request: Request) -> StreamResponse:
        csr_bytes = await request.content.read()
        cert, fingerprint = self.cert_handler.sign(csr_bytes)
        headers = {"SHA256-Fingerprint": fingerprint}
        return HTTPOk(headers=headers, body=cert, content_type="application/x-pem-file")

    @staticmethod
    async def metrics(_: Request) -> StreamResponse:
        resp = web.Response(body=prometheus_client.generate_latest())
        resp.content_type = prometheus_client.CONTENT_TYPE_LATEST
        return resp

    async def list_all_subscriptions(self, request: Request) -> StreamResponse:
        subscribers = await self.subscription_handler.all_subscribers()
        return await single_result(request, to_json(subscribers))

    async def get_subscriber(self, request: Request) -> StreamResponse:
        subscriber_id = SubscriberId(request.match_info["subscriber_id"])
        subscriber = await self.subscription_handler.get_subscriber(subscriber_id)
        return self.optional_json(subscriber, f"No subscriber with id {subscriber_id}")

    async def list_subscription_for_event(self, request: Request) -> StreamResponse:
        event_type = request.match_info["event_type"]
        subscribers = await self.subscription_handler.list_subscriber_for(event_type)
        return await single_result(request, to_json(subscribers))

    async def update_subscriber(self, request: Request) -> StreamResponse:
        subscriber_id = SubscriberId(request.match_info["subscriber_id"])
        body = await self.json_from_request(request)
        subscriptions = from_js(body, List[Subscription])
        sub = await self.subscription_handler.update_subscriptions(subscriber_id, subscriptions)
        return await single_result(request, to_json(sub))

    async def delete_subscriber(self, request: Request) -> StreamResponse:
        subscriber_id = SubscriberId(request.match_info["subscriber_id"])
        await self.subscription_handler.remove_subscriber(subscriber_id)
        return web.HTTPNoContent()

    async def add_subscription(self, request: Request) -> StreamResponse:
        subscriber_id = SubscriberId(request.match_info["subscriber_id"])
        event_type = request.match_info["event_type"]
        timeout = timedelta(seconds=int(request.query.get("timeout", "60")))
        wait_for_completion = request.query.get("wait_for_completion", "true").lower() != "false"
        sub = await self.subscription_handler.add_subscription(subscriber_id, event_type, wait_for_completion, timeout)
        return await single_result(request, to_js(sub))

    async def delete_subscription(self, request: Request) -> StreamResponse:
        subscriber_id = SubscriberId(request.match_info["subscriber_id"])
        event_type = request.match_info["event_type"]
        sub = await self.subscription_handler.remove_subscription(subscriber_id, event_type)
        return await single_result(request, to_js(sub))

    async def handle_subscribed(self, request: Request) -> StreamResponse:
        subscriber_id = SubscriberId(request.match_info["subscriber_id"])
        subscriber = await self.subscription_handler.get_subscriber(subscriber_id)
        if subscriber_id in self.message_bus.active_listener:
            log.info(f"There is already a listener for subscriber: {subscriber_id}. Reject.")
            return web.HTTPTooManyRequests(text="Only one connection per subscriber is allowed!")
        elif subscriber and subscriber.subscriptions:
            pending = await self.workflow_handler.list_all_pending_actions_for(subscriber)
            return await self.listen_to_events(request, subscriber_id, list(subscriber.subscriptions.keys()), pending)
        else:
            return web.HTTPNotFound(text=f"No subscriber with this id: {subscriber_id} or no subscriptions")

    async def perform_benchmark_on_checks(self, request: Request) -> StreamResponse:
        graph = request.match_info["graph_id"]
        provider = request.query.get("provider")
        service = request.query.get("service")
        category = request.query.get("category")
        kind = request.query.get("kind")
        acc = request.query.get("accounts")
        accounts = [a.strip() for a in acc.split(",")] if acc else None
        result = await self.inspector.perform_checks(graph, provider, service, category, kind, accounts)
        return await single_result(request, to_js(result))

    async def perform_benchmark(self, request: Request) -> StreamResponse:
        benchmark = request.match_info["benchmark"]
        graph = request.match_info["graph_id"]
        acc = request.query.get("accounts")
        accounts = [a.strip() for a in acc.split(",")] if acc else None
        result = await self.inspector.perform_benchmark(benchmark, graph, accounts)
        result_graph = result.to_graph()
        async with stream.iterate(result_graph).stream() as streamer:
            await self.stream_response_from_gen(request, streamer, len(result_graph))
        return await single_result(request, to_js(result))

    async def inspection_checks(self, request: Request) -> StreamResponse:
        provider = request.query.get("provider")
        service = request.query.get("service")
        category = request.query.get("category")
        kind = request.query.get("kind")
        inspections = await self.inspector.list_checks(provider, service, category, kind)
        return await single_result(request, to_js(inspections))

    async def inspection_results(self, request: Request) -> StreamResponse:
        graph = request.match_info["graph_id"]
        check_id = request.match_info["check_id"]
        acc = request.query.get("accounts")
        accounts = [a.strip() for a in acc.split(",")] if acc else None
        inspections = await self.inspector.list_failing_resources(graph, check_id, accounts)
        return await self.stream_response_from_gen(request, inspections)

    async def redirect_to_api_doc(self, request: Request) -> StreamResponse:
        raise web.HTTPFound("api-doc")

    async def handle_events(self, request: Request) -> StreamResponse:
        show = request.query["show"].split(",") if "show" in request.query else ["*"]
        return await self.listen_to_events(request, SubscriberId(str(uuid.uuid1())), show)

    async def send_analytics_events(self, request: Request) -> StreamResponse:
        events_json = await self.json_from_request(request)
        events = from_js(events_json, List[AnalyticsEvent])
        await self.event_sender.capture(events)
        return web.HTTPNoContent()

    async def listen_to_events(
        self,
        request: Request,
        listener_id: SubscriberId,
        event_types: List[str],
        initial_messages: Optional[Sequence[Message]] = None,
    ) -> WebSocketResponse:
        handler: Callable[[str], Awaitable[None]] = async_noop

        async def authorize_request(msg: str) -> None:
            nonlocal handler
            if (r := raw_jwt_from_auth_message(msg)) and set_valid_jwt(request, r, self.config.args.psk) is not None:
                handler = handle_message
            else:
                raise ValueError("No Authorization header provided and no valid auth message sent")

        async def handle_message(msg: str) -> None:
            js = json.loads(msg)
            if "data" in js:
                js["data"]["subscriber_id"] = listener_id
                js["data"]["received_at"] = utc_str()
            message: Message = from_js(js, Message)
            if isinstance(message, Action):
                raise AttributeError("Actors should not emit action messages. ")
            elif isinstance(message, ActionInfo):
                await self.workflow_handler.handle_action_info(message)
            elif isinstance(message, ActionProgress):
                await self.workflow_handler.handle_action_progress(message)
            elif isinstance(message, ActionDone):
                await self.workflow_handler.handle_action_done(message)
            elif isinstance(message, ActionError):
                await self.workflow_handler.handle_action_error(message)
            else:
                await self.message_bus.emit(message)

        handler = authorize_request if request.get("authorized", False) is False else handle_message
        return await accept_websocket(
            request,
            handle_incoming=lambda x: handler(x),  # pylint: disable=unnecessary-lambda # it is required!
            outgoing_context=partial(self.message_bus.subscribe, listener_id, event_types),
            websocket_handler=self.websocket_handler,
            initial_messages=initial_messages,
        )

    async def handle_work_tasks(self, request: Request) -> WebSocketResponse:
        worker_id = WorkerId(uuid_str())
        worker_descriptions: Future[List[WorkerTaskDescription]] = asyncio.get_event_loop().create_future()
        handler: Callable[[str], Awaitable[None]] = async_noop

        async def authorize_request(msg: str) -> None:
            nonlocal handler
            if (r := raw_jwt_from_auth_message(msg)) and set_valid_jwt(request, r, self.config.args.psk) is not None:
                handler = handle_connect
            else:
                raise ValueError("No Authorization header provided and no valid auth message sent")

        async def handle_connect(msg: str) -> None:
            nonlocal handler
            cmds = from_js(json.loads(msg), List[WorkerCustomCommand])
            description = [WorkerTaskDescription(cmd.name, cmd.filter) for cmd in cmds]
            # set the future and allow attaching the worker to the task queue
            worker_descriptions.set_result(description)
            # register the descriptions as custom command on the CLI
            for cmd in cmds:
                self.cli.register_worker_custom_command(cmd)
            # the connect process is done, define the final handler
            handler = handle_message

        async def handle_message(msg: str) -> None:
            tr = from_js(json.loads(msg), WorkerTaskResult)
            if tr.result == "error":
                error = tr.error if tr.error else "worker signalled error without detailed error message"
                await self.worker_task_queue.error_task(worker_id, tr.task_id, error)
            elif tr.result == "done":
                await self.worker_task_queue.acknowledge_task(worker_id, tr.task_id, tr.data)
            else:
                log.info(f"Do not understand this message: {msg}")

        def task_json(task: WorkerTask) -> str:
            return to_js_str(task.to_json())

        @asynccontextmanager
        async def connect_to_task_queue() -> AsyncIterator[Queue[WorkerTask]]:
            # we need to wait for the worker to send the list of commands it can handle
            # before we can attach to the worker task queue
            descriptions = await worker_descriptions
            async with self.worker_task_queue.attach(worker_id, descriptions) as queue:
                yield queue

        handler = authorize_request if request.get("authorized", False) is False else handle_connect
        # noinspection PyTypeChecker
        return await accept_websocket(
            request,
            handle_incoming=lambda x: handler(x),  # pylint: disable=unnecessary-lambda # it is required!
            outgoing_context=connect_to_task_queue,
            websocket_handler=self.websocket_handler,
            outgoing_fn=task_json,
        )

    async def list_work(self, _: Request) -> StreamResponse:
        def wt_to_js(ip: WorkerTaskInProgress) -> Json:
            return {
                "task": ip.task.to_json(),
                "worker": ip.worker.worker_id,
                "retry_counter": ip.retry_counter,
                "deadline": to_json(ip.deadline),
            }

        return web.json_response([wt_to_js(ot) for ot in self.worker_task_queue.outstanding_tasks.values()])

    async def model_uml(self, request: Request) -> StreamResponse:
        output = request.query.get("output", "svg")
        show = request.query["show"].split(",") if "show" in request.query else None
        hide = request.query["hide"].split(",") if "hide" in request.query else None
        with_inheritance = request.query.get("with_inheritance", "true") != "false"
        with_base_classes = request.query.get("with_base_classes", "true") != "false"
        with_subclasses = request.query.get("with_subclasses", "false") != "false"
        dependency = set(request.query["dependency"].split(",")) if "dependency" in request.query else None
        with_predecessors = request.query.get("with_predecessors", "false") != "false"
        with_successors = request.query.get("with_successors", "false") != "false"
        with_properties = request.query.get("with_properties", "true") != "false"
        aggregate_roots = request.query.get("aggregate_roots", "true") != "false"
        link_classes = request.query.get("link_classes", "false") != "false"
        result = await self.model_handler.uml_image(
            output=output,
            show_packages=show,
            hide_packages=hide,
            with_inheritance=with_inheritance,
            with_base_classes=with_base_classes,
            with_subclasses=with_subclasses,
            dependency_edges=dependency,  # type: ignore
            with_predecessors=with_predecessors,
            with_successors=with_successors,
            with_properties=with_properties,
            link_classes=link_classes,
            only_aggregate_roots=aggregate_roots,
        )
        response = web.StreamResponse()
        mt = {"svg": "image/svg+xml", "png": "image/png", "puml": "text/plain"}
        response.headers["Content-Type"] = mt[output]
        await response.prepare(request)
        await response.write_eof(result)
        return response

    async def get_model(self, request: Request) -> StreamResponse:
        md = await self.model_handler.load_model()
<<<<<<< HEAD
        kinds: Iterable[Kind]
        if request.query.get("flat", "false") == "true":
            kinds = md.flat_kinds()
        else:
            kinds = md.kinds.values()
        return await single_result(request, to_js(kinds, strip_nulls=True))
=======
        # default to internal model format, but allow to request json schema format
        if request.headers.get("accept") == "application/schema+json":
            return json_response(json_schema(md), content_type="application/schema+json")
        else:
            result = to_js(md.kinds.values(), strip_nulls=True)
            return await single_result(request, result)
>>>>>>> 916ca07e

    async def update_model(self, request: Request) -> StreamResponse:
        js = await self.json_from_request(request)
        kinds: List[Kind] = from_js(js, List[Kind])
        model = await self.model_handler.update_model(kinds)
        return await single_result(request, to_js(model, strip_nulls=True))

    async def get_node(self, request: Request) -> StreamResponse:
        graph_id = request.match_info.get("graph_id", "resoto")
        node_id = NodeId(request.match_info.get("node_id", "root"))
        graph = self.db.get_graph_db(graph_id)
        model = await self.model_handler.load_model()
        node = await graph.get_node(model, node_id)
        if node is None:
            return web.HTTPNotFound(text=f"No such node with id {node_id} in graph {graph_id}")
        else:
            return await single_result(request, node)

    async def create_node(self, request: Request) -> StreamResponse:
        graph_id = request.match_info.get("graph_id", "resoto")
        node_id = NodeId(request.match_info.get("node_id", "some_existing"))
        parent_node_id = NodeId(request.match_info.get("parent_node_id", "root"))
        graph = self.db.get_graph_db(graph_id)
        item = await self.json_from_request(request)
        md = await self.model_handler.load_model()
        node = await graph.create_node(md, node_id, item, parent_node_id)
        return await single_result(request, node)

    async def update_node(self, request: Request) -> StreamResponse:
        graph_id = request.match_info.get("graph_id", "resoto")
        node_id = NodeId(request.match_info.get("node_id", "some_existing"))
        section = section_of(request)
        graph = self.db.get_graph_db(graph_id)
        patch = await self.json_from_request(request)
        md = await self.model_handler.load_model()
        node = await graph.update_node(md, node_id, patch, False, section)
        return await single_result(request, node)

    async def delete_node(self, request: Request) -> StreamResponse:
        graph_id = request.match_info.get("graph_id", "resoto")
        node_id = NodeId(request.match_info.get("node_id", "some_existing"))
        if node_id == "root":
            raise AttributeError("Root node can not be deleted!")
        graph = self.db.get_graph_db(graph_id)
        await graph.delete_node(node_id)
        return web.HTTPNoContent()

    async def update_nodes(self, request: Request) -> StreamResponse:
        graph_id = request.match_info.get("graph_id", "resoto")
        allowed = {*Section.content, "id", "revision"}
        updates: Dict[NodeId, Json] = {}
        async for elem in self.to_json_generator(request):
            keys = set(elem.keys())
            assert keys.issubset(allowed), f"Invalid json. Allowed keys are: {allowed}"
            assert "id" in elem, f"No id given for element {elem}"
            assert keys.intersection(Section.content), f"No update provided for element {elem}"
            uid = elem["id"]
            assert uid not in updates, f"Only one update allowed per id! {elem}"
            del elem["id"]
            updates[uid] = elem
        db = self.db.get_graph_db(graph_id)
        model = await self.model_handler.load_model()
        result_gen = db.update_nodes(model, updates)
        return await self.stream_response_from_gen(request, result_gen)

    async def list_graphs(self, request: Request) -> StreamResponse:
        graphs = await self.db.list_graphs()
        return await single_result(request, graphs)

    async def create_graph(self, request: Request) -> StreamResponse:
        graph_id = request.match_info.get("graph_id", "resoto")
        if "_" in graph_id:
            raise AttributeError("Graph name should not have underscores!")
        graph = await self.db.create_graph(graph_id)
        model = await self.model_handler.load_model()
        root = await graph.get_node(model, NodeId("root"))
        return web.json_response(root)

    async def merge_graph(self, request: Request) -> StreamResponse:
        log.info("Received merge_graph request")
        graph_id = request.match_info.get("graph_id", "resoto")
        task_id: Optional[TaskId] = None
        if tid := request.headers.get("Resoto-Worker-Task-Id"):
            task_id = TaskId(tid)
        db = self.db.get_graph_db(graph_id)
        it = self.to_line_generator(request)
        info = await merge_graph_process(
            db, self.event_sender, self.config, it, self.config.graph_update.merge_max_wait_time(), None, task_id
        )
        return web.json_response(to_js(info))

    async def update_merge_graph_batch(self, request: Request) -> StreamResponse:
        log.info("Received put_sub_graph_batch request")
        graph_id = request.match_info.get("graph_id", "resoto")
        task_id: Optional[TaskId] = None
        if tid := request.headers.get("Resoto-Worker-Task-Id"):
            task_id = TaskId(tid)
        db = self.db.get_graph_db(graph_id)
        rnd = "".join(SystemRandom().choice(string.ascii_letters) for _ in range(12))
        batch_id = request.query.get("batch_id", rnd)
        it = self.to_line_generator(request)
        info = await merge_graph_process(
            db, self.event_sender, self.config, it, self.config.graph_update.merge_max_wait_time(), batch_id, task_id
        )
        return web.json_response(to_json(info), headers={"BatchId": batch_id})

    async def list_batches(self, request: Request) -> StreamResponse:
        graph_db = self.db.get_graph_db(request.match_info.get("graph_id", "resoto"))
        batch_updates = await graph_db.list_in_progress_updates()
        return web.json_response([b for b in batch_updates if b.get("is_batch")])

    async def commit_batch(self, request: Request) -> StreamResponse:
        graph_db = self.db.get_graph_db(request.match_info.get("graph_id", "resoto"))
        batch_id = request.match_info.get("batch_id", "some_existing")
        await graph_db.commit_batch_update(batch_id)
        return web.HTTPOk(body="Batch committed.")

    async def abort_batch(self, request: Request) -> StreamResponse:
        graph_db = self.db.get_graph_db(request.match_info.get("graph_id", "resoto"))
        batch_id = request.match_info.get("batch_id", "some_existing")
        await graph_db.abort_update(batch_id)
        return web.HTTPOk(body="Batch aborted.")

    async def graph_query_model_from_request(self, request: Request) -> Tuple[GraphDB, QueryModel]:
        section = section_of(request)
        query_string = await request.text()
        graph_db = self.db.get_graph_db(request.match_info.get("graph_id", "resoto"))
        q = await self.query_parser.parse_query(query_string, section, **request.query)
        m = await self.model_handler.load_model()
        return graph_db, QueryModel(q, m)

    async def raw(self, request: Request) -> StreamResponse:
        graph_db, query_model = await self.graph_query_model_from_request(request)
        with_edges = request.query.get("edges") is not None
        query, bind_vars = await graph_db.to_query(query_model, with_edges)
        return web.json_response({"query": query, "bind_vars": bind_vars})

    async def explain(self, request: Request) -> StreamResponse:
        graph_db, query_model = await self.graph_query_model_from_request(request)
        result = await graph_db.explain(query_model)
        return web.json_response(to_js(result))

    async def query_list(self, request: Request) -> StreamResponse:
        graph_db, query_model = await self.graph_query_model_from_request(request)
        count = request.query.get("count", "true").lower() != "false"
        timeout = if_set(request.query.get("search_timeout"), duration)
        async with await graph_db.search_list(query_model, count, timeout) as cursor:
            return await self.stream_response_from_gen(request, cursor, cursor.count())

    async def cytoscape(self, request: Request) -> StreamResponse:
        graph_db, query_model = await self.graph_query_model_from_request(request)
        result = await graph_db.search_graph(query_model)
        node_link_data = cytoscape_data(result)
        return web.json_response(node_link_data)

    async def query_graph_stream(self, request: Request) -> StreamResponse:
        graph_db, query_model = await self.graph_query_model_from_request(request)
        count = request.query.get("count", "true").lower() != "false"
        timeout = if_set(request.query.get("search_timeout"), duration)
        async with await graph_db.search_graph_gen(query_model, count, timeout) as cursor:
            return await self.stream_response_from_gen(request, cursor, cursor.count())

    async def query_aggregation(self, request: Request) -> StreamResponse:
        graph_db, query_model = await self.graph_query_model_from_request(request)
        async with await graph_db.search_aggregation(query_model) as gen:
            return await self.stream_response_from_gen(request, gen)

    async def query_history(self, request: Request) -> StreamResponse:
        graph_db, query_model = await self.graph_query_model_from_request(request)
        before = request.query.get("before")
        after = request.query.get("after")
        change = request.query.get("change")
        async with await graph_db.search_history(
            query=query_model,
            change=HistoryChange[change] if change else None,
            before=parse_utc(before) if before else None,
            after=parse_utc(after) if after else None,
        ) as gen:
            return await self.stream_response_from_gen(request, gen)

    async def serve_debug_ui(self, request: Request) -> FileResponse:
        """
        This is only for testing different versions of the UI during development.
        """
        commit = request.match_info.get("commit", "default")
        commit = commit[0:6] if len(commit) == 40 else commit  # shorten commit hash
        path = request.match_info.get("path", "index.html")
        dir_path = self.config.run.temp_dir / "ui" / commit
        if not dir_path.exists():
            dir_path.mkdir(parents=True)
            async with self.session.get(f"https://cdn.some.engineering/resoto-ui/commits/{commit}.zip") as resp:
                if resp.status != 200:
                    raise NotFoundError(f"Commit not found: {commit}")
                body = await resp.read()
                with zipfile.ZipFile(BytesIO(body)) as zip_ref:
                    zip_ref.extractall(dir_path)
        file = dir_path / path
        if not file.exists():
            raise NotFoundError(f"File not found: {path}")
        return FileResponse(file)

    async def wipe(self, request: Request) -> StreamResponse:
        graph_id = request.match_info.get("graph_id", "resoto")
        if "truncate" in request.query:
            await self.db.get_graph_db(graph_id).wipe()
            return web.HTTPOk(body="Graph truncated.")
        else:
            await self.db.delete_graph(graph_id)
            return web.HTTPOk(body="Graph deleted.")

    async def cli_info(self, _: Request) -> StreamResponse:
        def cmd_json(cmd: CLICommand) -> Json:
            return {
                "name": cmd.name,
                "info": cmd.info(),
                "help": cmd.help(),
                "args": to_js(cmd.args_info(), force_dict=True),
                "source": cmd.allowed_in_source_position,
            }

        def alias_json(cmd: AliasTemplate) -> Json:
            return {
                "name": cmd.name,
                "info": cmd.info,
                "help": cmd.help(),
                "args": to_js(cmd.args_info(), force_dict=True),
                "source": cmd.allowed_in_source_position,
            }

        commands = [cmd_json(cmd) for cmd in self.cli.direct_commands.values() if not isinstance(cmd, InternalPart)]
        replacements = self.cli.replacements()
        return web.json_response(
            {
                "commands": commands,
                "replacements": replacements,
                "alias_names": alias_names(),
                "alias_templates": [alias_json(alias) for alias in self.cli.alias_templates.values()],
            }
        )

    @staticmethod
    def cli_context_from_request(request: Request) -> CLIContext:
        try:
            columns = int(request.headers.get("Resoto-Shell-Columns", "120"))
            rows = int(request.headers.get("Resoto-Shell-Rows", "50"))
            terminal = request.headers.get("Resoto-Shell-Terminal", "false") == "true"
            colors = ConsoleColorSystem.from_name(request.headers.get("Resoto-Shell-Color-System", "monochrome"))
            renderer = ConsoleRenderer(width=columns, height=rows, color_system=colors, terminal=terminal)
            return CLIContext(env=dict(request.query), console_renderer=renderer, source="api")
        except Exception as ex:
            log.debug("Could not create CLI context.", exc_info=ex)
            return CLIContext(
                env=dict(request.query), console_renderer=ConsoleRenderer.default_renderer(), source="api"
            )

    async def evaluate(self, request: Request) -> StreamResponse:
        ctx = self.cli_context_from_request(request)
        command = await request.text()
        parsed = await self.cli.evaluate_cli_command(command, ctx)

        def line_to_js(line: ParsedCommandLine) -> Json:
            parsed_commands = to_json(line.parsed_commands.commands)
            execute_commands = [{"cmd": part.command.name, "arg": part.arg} for part in line.executable_commands]
            return {"parsed": parsed_commands, "execute": execute_commands, "env": line.parsed_commands.env}

        return web.json_response([line_to_js(line) for line in parsed])

    async def execute(self, request: Request) -> StreamResponse:
        temp_dir: Optional[str] = None
        try:
            ctx = self.cli_context_from_request(request)
            if request.content_type.startswith("text"):
                command = (await request.text()).strip()
            elif request.content_type.startswith("multipart"):
                command = request.headers["Resoto-Shell-Command"].strip()
                temp = tempfile.mkdtemp()
                temp_dir = temp
                files = {}
                # for now, we assume that all multi-parts are file uploads
                async for part in MultipartReader(request.headers, request.content):
                    name = part.name
                    if not name:
                        raise AttributeError("Multipart request: content disposition name is required!")
                    path = os.path.join(temp, rnd_str())  # use random local path to avoid clashes
                    files[name] = path
                    with open(path, "wb") as writer:
                        while not part.at_eof():
                            writer.write(await part.read_chunk())
                ctx = evolve(ctx, uploaded_files=files)
            else:
                raise AttributeError(f"Not able to handle: {request.content_type}")

            # we want to eagerly evaluate the command, so that parse exceptions will throw directly here
            parsed = await self.cli.evaluate_cli_command(command, ctx)
            return await self.execute_parsed(request, command, parsed)
        finally:
            if temp_dir:
                shutil.rmtree(temp_dir)

    async def execute_parsed(self, request: Request, command: str, parsed: List[ParsedCommandLine]) -> StreamResponse:
        # make sure, all requirements are fulfilled
        not_met_requirements = [not_met for line in parsed for not_met in line.unmet_requirements]
        # what is the accepted content type
        # only required for multipart requests
        boundary = "cli-part"
        mp_response = web.StreamResponse(
            status=200, reason="OK", headers={"Content-Type": f"multipart/mixed;boundary={boundary}"}
        )

        async def list_or_gen(current: ParsedCommandLine) -> Tuple[Optional[int], Stream]:
            maybe_count, out_gen = await current.execute()
            if (
                request.headers.get("accept") == "text/plain"
                and current.executable_commands
                and not isinstance(current.executable_commands[-1].command, (OutputTransformer, PreserveOutputFormat))
            ):
                out_gen = await ListCommand(self.cli.dependencies).parse(ctx=current.ctx).flow(out_gen)

            return maybe_count, out_gen

        if not_met_requirements:
            requirements = [req for line in parsed for cmd in line.executable_commands for req in cmd.action.required]
            data = {"command": command, "env": dict(request.query), "required": to_json(requirements)}
            return web.json_response(data, status=424)
        elif len(parsed) == 1:
            first_result = parsed[0]
            count, generator = await list_or_gen(first_result)
            # flat the results from 0 or 1
            async with generator.stream() as streamer:
                gen = await force_gen(streamer)
                if first_result.produces.json:
                    return await self.stream_response_from_gen(request, gen, count)
                elif first_result.produces.file_path:
                    await mp_response.prepare(request)
                    await Api.multi_file_response(first_result, gen, boundary, mp_response)
                    await Api.close_multi_part_response(mp_response, boundary)
                    return mp_response
                else:
                    raise AttributeError(f"Can not handle type: {first_result.produces}")
        elif len(parsed) > 1:
            await mp_response.prepare(request)
            for single in parsed:
                count, generator = await list_or_gen(single)
                async with generator.stream() as streamer:
                    gen = await force_gen(streamer)
                    if single.produces.json:
                        with MultipartWriter(repr(single.produces), boundary) as mp:
                            content_type, result_stream = await result_binary_gen(request, gen)
                            mp.append_payload(
                                AsyncIterablePayload(result_stream, content_type=content_type, headers=single.envelope)
                            )
                            await mp.write(mp_response, close_boundary=False)
                    elif single.produces.file_path:
                        await Api.multi_file_response(single, gen, boundary, mp_response)
                    else:
                        raise AttributeError(f"Can not handle type: {single.produces}")
            await Api.close_multi_part_response(mp_response, boundary)
            return mp_response
        else:
            raise AttributeError("No command could be parsed!")

    @classmethod
    async def json_from_request(cls, request: Request) -> Json:
        if request.content_type in ["application/json"]:
            return await request.json()  # type: ignore
        elif request.content_type in ["application/yaml", "text/yaml"]:
            text = await request.text()
            return yaml.safe_load(text)  # type: ignore
        else:
            raise HTTPNotAcceptable(text="Only support json")

    @classmethod
    async def to_json_generator(cls, request: Request) -> AsyncGenerator[Json, None]:
        async for line in cls.to_line_generator(request):
            yield json.loads(line) if isinstance(line, bytes) else line

    @staticmethod
    def to_line_generator(request: Request) -> AsyncGenerator[Union[bytes, Json], None]:
        async def stream_lines() -> AsyncGenerator[Union[bytes, Json], None]:
            async for line in request.content:
                if len(line.strip()) == 0:
                    continue
                yield line

        async def stream_json_array() -> AsyncGenerator[Union[bytes, Json], None]:
            js_elem = await request.json()
            if isinstance(js_elem, list):
                for doc in js_elem:
                    yield doc
            elif isinstance(js_elem, dict):
                yield js_elem
            else:
                log.warning(f"Received json is neither array nor document: {js_elem}! Ignore.")

        if request.content_type == "application/json":
            return stream_json_array()
        elif request.content_type in ["application/x-ndjson", "application/ndjson"]:
            return stream_lines()
        else:
            raise AttributeError("Can not read graph. Currently supported formats: json and ndjson!")

    @staticmethod
    def optional_json(o: Any, hint: str) -> StreamResponse:
        if o:
            return web.json_response(to_json(o))
        else:
            return web.HTTPNotFound(text=hint)

    @staticmethod
    async def stream_response_from_gen(
        request: Request,
        gen_in: AsyncIterator[JsonElement],
        count: Optional[int] = None,
        additional_header: Optional[Dict[str, str]] = None,
    ) -> StreamResponse:
        # force the async generator, to get an early exception in case of failure
        gen = await force_gen(gen_in)
        content_type, result_gen = await result_binary_gen(request, gen)
        count_header = {"Resoto-Shell-Element-Count": str(count)} if count else {}
        hdr = additional_header or {}
        response = web.StreamResponse(status=200, headers={**hdr, "Content-Type": content_type, **count_header})
        enable_compression(request, response)
        writer: AbstractStreamWriter = await response.prepare(request)  # type: ignore
        cr = "\n".encode("utf-8")
        async for data in result_gen:
            await writer.write(data + cr)
        await response.write_eof()
        return response

    @staticmethod
    async def multi_file_response(
        cmd_line: ParsedCommandLine, results: AsyncIterator[str], boundary: str, response: StreamResponse
    ) -> None:
        async for file_path in results:
            path = Path(file_path)
            if not (path.exists() and path.is_file()):
                raise HTTPNotFound(text=f"No file with this path: {file_path}")
            with open(path.absolute(), "rb") as content:
                with MultipartWriter(boundary=boundary) as mp:
                    pl = BufferedReaderPayload(
                        content, content_type="application/octet-stream", filename=path.name, headers=cmd_line.envelope
                    )
                    mp.append_payload(pl)
                    await mp.write(response, close_boundary=False)

    @staticmethod
    async def close_multi_part_response(response: StreamResponse, boundary: str) -> None:
        with MultipartWriter(boundary=boundary) as mp:
            await mp.write(response, close_boundary=True)
        await response.write_eof()<|MERGE_RESOLUTION|>--- conflicted
+++ resolved
@@ -68,12 +68,8 @@
 from resotocore.message_bus import MessageBus, Message, ActionDone, Action, ActionError, ActionInfo, ActionProgress
 from resotocore.model.db_updater import merge_graph_process
 from resotocore.model.graph_access import Section
-<<<<<<< HEAD
+from resotocore.model.json_schema import json_schema
 from resotocore.model.model import Kind, Model
-=======
-from resotocore.model.json_schema import json_schema
-from resotocore.model.model import Kind
->>>>>>> 916ca07e
 from resotocore.model.model_handler import ModelHandler
 from resotocore.model.typed_model import to_json, from_js, to_js_str, to_js
 from resotocore.query import QueryParser
@@ -684,21 +680,15 @@
 
     async def get_model(self, request: Request) -> StreamResponse:
         md = await self.model_handler.load_model()
-<<<<<<< HEAD
+        # default to internal model format, but allow to request json schema format
+        if request.headers.get("accept") == "application/schema+json":
+            return json_response(json_schema(md), content_type="application/schema+json")
         kinds: Iterable[Kind]
         if request.query.get("flat", "false") == "true":
             kinds = md.flat_kinds()
         else:
             kinds = md.kinds.values()
         return await single_result(request, to_js(kinds, strip_nulls=True))
-=======
-        # default to internal model format, but allow to request json schema format
-        if request.headers.get("accept") == "application/schema+json":
-            return json_response(json_schema(md), content_type="application/schema+json")
-        else:
-            result = to_js(md.kinds.values(), strip_nulls=True)
-            return await single_result(request, result)
->>>>>>> 916ca07e
 
     async def update_model(self, request: Request) -> StreamResponse:
         js = await self.json_from_request(request)
