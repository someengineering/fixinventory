--- conflicted
+++ resolved
@@ -32,73 +32,45 @@
 	_e.connect("api_request", self, "send_request")
 
 
-<<<<<<< HEAD
-func connect_to_core(adress := "http://127.0.0.1", port := 8900, _psk := "changeme", timeout := 10):
-=======
 func connect_to_core( adress := current_adress, port := current_port, _psk := psk, timeout := 5 ):
->>>>>>> 83a6ab58
 	var had_timeout = false
 	current_adress = adress
 	current_port = port
 	
 	err = http.connect_to_host(current_adress, current_port)
 	if err != OK:
-		debug_message("Error in connection! Check adress and port!")
-		return
-
+		debug_message( "Error in connection! Check adress and port!" )
+		return
+	
 	var timeout_start = OS.get_ticks_usec()
-	while (
-		http.get_status() == HTTPClient.STATUS_CONNECTING
-		or http.get_status() == HTTPClient.STATUS_RESOLVING
-	):
+	while http.get_status() == HTTPClient.STATUS_CONNECTING or http.get_status() == HTTPClient.STATUS_RESOLVING:
 		http.poll()
 		var timout_measure = OS.get_ticks_usec()
-		var timeout_time = (timout_measure - timeout_start) / 1000000.0
+		var timeout_time = (timout_measure - timeout_start)/1000000.0
 		debug_message("Connecting... - Timer: " + str(timeout_time) + "sec")
 		emit_signal("api_connecting_timer", timeout_time)
 		yield(get_tree(), "idle_frame")
-<<<<<<< HEAD
-
-=======
-		yield(get_tree(), "idle_frame")
-		yield(get_tree(), "idle_frame")
-		
->>>>>>> 83a6ab58
+		yield(get_tree(), "idle_frame")
+		yield(get_tree(), "idle_frame")
+		
 		if timeout_time > timeout:
 			had_timeout = true
 			break
-
+		
 		if !OS.has_feature("web"):
 			OS.delay_msec(100)
 			#yield(Engine.get_main_loop(), "idle_frame")
 		else:
-<<<<<<< HEAD
-			yield(Engine.get_main_loop(), "idle_frame")
-
-	emit_signal("api_connected", had_timeout)
-
-=======
-			yield(get_tree(), "idle_frame")
-			yield(get_tree(), "idle_frame")
-			yield(get_tree(), "idle_frame")
-	
-	
->>>>>>> 83a6ab58
+			yield(get_tree(), "idle_frame")
+			yield(get_tree(), "idle_frame")
+			yield(get_tree(), "idle_frame")
+	
+	
 	if http.get_status() == HTTPClient.STATUS_CONNECTED:
 		debug_message("Connected!")
 		connected = true
 	else:
 		debug_message("Could not connect - Timeout.")
-<<<<<<< HEAD
-
-	psk = _psk if _psk != "" else DEFAULT_PSK
-
-
-func send_request(method := HTTPClient.METHOD_GET, url := "/graph", body := ""):
-	if jwtlib.token == "" or !jwtlib.token_expired():
-		_e.emit_signal("create_jwt", "", psk)
-
-=======
 		connected = false
 		
 	emit_signal("api_connected", had_timeout)
@@ -120,7 +92,6 @@
 		_e.emit_signal("create_jwt", "", psk)
 	
 	
->>>>>>> 83a6ab58
 	if http.get_status() != HTTPClient.STATUS_CONNECTED:
 		connected = false
 		debug_message("Problem with connection, trying to reconnect...")
@@ -131,33 +102,25 @@
 	if !connected:
 		debug_message("Problem with connection, cancelling.")
 		return
-<<<<<<< HEAD
-
-=======
 	
 	var ckui_via = "Web" if OS.has_feature("web") else "Desktop"
 	
->>>>>>> 83a6ab58
 	var headers = [
 		"User-Agent: Cloudkeeper UI",
 		"Accept: application/x-ndjson",
 		"Ckui-via: " + ckui_via,
 		"Authorization: Bearer " + jwtlib.token,
 		"Content-Type: text/plain",
-#		"Accept-Encoding: gzip"
+		#"Accept-Encoding: gzip"
 	]
-<<<<<<< HEAD
-
-=======
 	
 	if http.get_status() != HTTPClient.STATUS_CONNECTED:
 		return
 	
->>>>>>> 83a6ab58
 	err = http.request(method, url, headers, body)
-
+	
 	if err != OK:
-		debug_message("Request error! Something went wrong when sending the request.")
+		debug_message( "Request error! Something went wrong when sending the request." )
 		return
 
 	while http.get_status() == HTTPClient.STATUS_REQUESTING:
@@ -169,50 +132,31 @@
 			OS.delay_msec(100)
 		else:
 			# Synchronous HTTP requests are not supported on the web, wait for the next main loop iteration.
-<<<<<<< HEAD
-			yield(Engine.get_main_loop(), "idle_frame")
-
-=======
-			yield(get_tree(), "idle_frame")
-			yield(get_tree(), "idle_frame")
-			yield(get_tree(), "idle_frame")
-	
->>>>>>> 83a6ab58
+			yield(get_tree(), "idle_frame")
+			yield(get_tree(), "idle_frame")
+			yield(get_tree(), "idle_frame")
+	
 	# Make sure request finished well.
-	if !(
-		http.get_status() == HTTPClient.STATUS_BODY
-		or http.get_status() == HTTPClient.STATUS_CONNECTED
-	):
-		debug_message("Request error! Something went wrong after the request.")
-
-	var has_response = (
-		"ckcore has a response."
-		if http.has_response()
-		else "ckcore has no response."
-	)
+	if!(http.get_status() == HTTPClient.STATUS_BODY or http.get_status() == HTTPClient.STATUS_CONNECTED): 
+		debug_message( "Request error! Something went wrong after the request." )
+	
+	var has_response = "ckcore has a response." if http.has_response() else "ckcore has no response."
 	debug_message(has_response + "\n###########")
 
 	if http.has_response():
 		headers = http.get_response_headers_as_dictionary()
-		debug_message("Response code: " + str(http.get_response_code()))
+		debug_message("Response code: " + str(http.get_response_code()) )
 		debug_message("Response headers:")
 		var header_keys = headers.keys()
 		for header_key in header_keys:
 			debug_message(header_key + ": " + headers[header_key])
-
+		
 		if "Ck-Element-Count" in headers:
-<<<<<<< HEAD
-			emit_signal("api_response_total_elements", int(headers["Ck-Element-Count"]))
-
-		var gzip = "Content-Encoding" in headers and headers["Content-Encoding"] == "gzip"
-
-=======
 			emit_signal("api_response_total_elements", int( headers["Ck-Element-Count"] ) )
 		
 		var _gzip = "Content-Encoding" in headers and headers["Content-Encoding"] == "gzip"
 		var _deflate = "Content-Encoding" in headers and headers["Content-Encoding"] == "deflate"
 		
->>>>>>> 83a6ab58
 		# Getting the response body
 		if http.is_response_chunked():
 			# Does it use chunks?
@@ -220,25 +164,17 @@
 		else:
 			debug_message("Response is non-chunked.")
 			# Or just plain Content-Length
-<<<<<<< HEAD
-			var body_length = http.get_response_body_length()
-			debug_message("Response Length: " + str(body_length))
-=======
 #			var body_length = http.get_response_body_length()
 #			debug_message("Response Length: "+ str(body_length) )
->>>>>>> 83a6ab58
 
 		var read_buffer = PoolByteArray()
-
+		
+		
 		var index := 0
 		# While there is body left to be read, get chunks
 		while http.get_status() == HTTPClient.STATUS_BODY:
 			http.poll()
 			var chunk = http.read_response_body_chunk()
-<<<<<<< HEAD
-			
-=======
->>>>>>> 83a6ab58
 			if chunk.size() == 0:
 				if !OS.has_feature("web"):
 					# Got nothing, wait for buffers to fill a bit.
@@ -250,27 +186,14 @@
 					yield(get_tree(), "idle_frame")
 			else:
 				emit_signal("api_response", chunk.get_string_from_ascii())
-<<<<<<< HEAD
-				read_buffer += chunk  # Append to read buffer.
-
-=======
 				read_buffer += chunk # Append to read buffer.
 			
->>>>>>> 83a6ab58
 			index += 1
 			if index % 100 == 0:
 				# Eventually it would be time saving to use a different approach for
 				# bigger requests, eg. only yielding every x results.
 				# Yielding here allows the UI to react to the received response
 				yield(get_tree(), "idle_frame")
-<<<<<<< HEAD
-
-		if !gzip:
-			emit_signal("api_response_finished")
-		debug_message("###########\nRequest finished!\nBytes received: " + str(read_buffer.size()))
-
-		# The following part is not neccessary at the moment as
-=======
 		
 	
 		yield(get_tree(), "idle_frame")
@@ -278,18 +201,11 @@
 		debug_message("###########\nRequest finished - Bytes received: " + str( read_buffer.size() ) )
 
 		# The following part is not neccessary at the moment as 
->>>>>>> 83a6ab58
 		# the result will be handled while receiving the response.
-
-
 #		var request_result = read_buffer.get_string_from_ascii()
 #		print("Result: ", result)
 
 
-<<<<<<< HEAD
-func debug_message(message: String):
-=======
 func debug_message( message:String ):
->>>>>>> 83a6ab58
 	if DEBUG_MESSAGES:
 		print(message)