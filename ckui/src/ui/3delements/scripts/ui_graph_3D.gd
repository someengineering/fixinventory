--- conflicted
+++ resolved
@@ -61,11 +61,7 @@
 	graph.is_active = value
 
 
-<<<<<<< HEAD
-func read_data(filter_by_kinds := []):
-=======
 func read_data():
->>>>>>> 83a6ab58
 	var file = File.new()
 	var new_data := {}
 	loaded_data_filtered_ids.clear()
@@ -155,23 +151,6 @@
 	graph.stream_index_mod = max(int(float(total_elements) / 100), 1)
 
 
-<<<<<<< HEAD
-func api_response(chunk: String):
-	if (
-		chunk == ""
-		or chunk == "["
-		or chunk == "\n]"
-		or chunk == ",\n"
-		or chunk.begins_with("Error:")
-	):
-		if chunk.begins_with("Error:"):
-			api_error = true
-		return
-
-	var parse_result: JSONParseResult = JSON.parse(chunk.trim_prefix(",\n"))
-	if parse_result.error == OK:
-		_g.main_graph.add_streamed_object(parse_result.result)
-=======
 func api_response( chunk:String ):
 	if ["", "[", "\n]", ",\n"].has(chunk) or chunk.begins_with("Error:"):
 		if chunk.begins_with("Error:"):
@@ -188,7 +167,6 @@
 		if parse_result.error == OK:
 			if typeof(parse_result.result) == TYPE_DICTIONARY:
 				_g.main_graph.add_streamed_object( parse_result.result )
->>>>>>> 83a6ab58
 
 
 func api_response_finished():
@@ -263,18 +241,7 @@
 		is_lmb_dragging_cam = false
 
 	mouse_rmb_is_pressed = Input.is_action_pressed("right_mouse")
-<<<<<<< HEAD
-	var is_rmb_in_graph = true
-	if (
-		mouse_rmb_is_pressed
-		and !target_node
-		and !selected_new_node
-		and is_in_graph
-		and !_g.spaceship_mode
-	):
-=======
 	if ((mouse_lmb_is_pressed and Input.is_key_pressed(KEY_SHIFT)) or mouse_rmb_is_pressed) and !target_node and !selected_new_node and is_in_graph and !_g.spaceship_mode:
->>>>>>> 83a6ab58
 		new_rmb_drag_pos = get_viewport().get_mouse_position()
 		if !is_rmb_dragging_cam:
 			is_rmb_dragging_cam = true
@@ -285,27 +252,13 @@
 	else:
 		drag_rmb_power *= 54 * delta
 		is_rmb_dragging_cam = false
-<<<<<<< HEAD
-
-	var rot_drag_lmb_power = Vector3(drag_lmb_power.x, -drag_lmb_power.y, 0).rotated(
-		Vector3.UP, graph_cam_arm.rotation.y
-	)
-	var rot_drag_rmb_power = Vector3(drag_rmb_power.x, -drag_rmb_power.y, 0).rotated(
-		Vector3.UP, graph_cam_arm.rotation.y
-	)
-	graph_cam_arm.rotation_degrees.y -= drag_rmb_power.x * 0.2
-	graph_cam_arm.translation -= rot_drag_lmb_power + Vector3(0, rot_drag_rmb_power.y * 0.5, 0)
-
-	var new_zoom_level := 0.0
-=======
-	
-	
+  
 	var rot_drag_lmb_power = Vector3(drag_lmb_power.x, -drag_lmb_power.y, 0).rotated(Vector3.UP, graph_cam_arm.rotation.y)
 	var rot_drag_rmb_power = Vector3(drag_rmb_power.x, -drag_rmb_power.y, 0).rotated(Vector3.UP, graph_cam_arm.rotation.y)
 	graph_cam_arm.rotation_degrees.y -= drag_rmb_power.x*0.2
 	graph_cam_arm.translation -= rot_drag_lmb_power + Vector3(0, rot_drag_rmb_power.y*0.5, 0)
 	
->>>>>>> 83a6ab58
+
 	if is_in_graph:
 		if Input.is_action_just_released("zoom_in"):
 			change_cam_zoom(max(graph_cam.fov * 0.95, MIN_ZOOM_3D))
