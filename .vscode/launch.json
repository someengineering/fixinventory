--- conflicted
+++ resolved
@@ -24,13 +24,8 @@
             "justMyCode": false,
         },
         {
-<<<<<<< HEAD
-            "name": "resotocore",
+            "name": "fixcore",
             "type": "debugpy",
-=======
-            "name": "fixcore",
-            "type": "python",
->>>>>>> 3b081782
             "request": "launch",
             "program": "./fixcore/fixcore/__main__.py",
             "args": [
@@ -49,13 +44,8 @@
             }
         },
         {
-<<<<<<< HEAD
-            "name": "resotoworker",
+            "name": "fixworker",
             "type": "debugpy",
-=======
-            "name": "fixworker",
-            "type": "python",
->>>>>>> 3b081782
             "request": "launch",
             "program": "./fixworker/fixworker/__main__.py",
             "args": [
@@ -77,13 +67,8 @@
             ]
         },
         {
-<<<<<<< HEAD
-            "name": "resotoshell",
+            "name": "fixshell",
             "type": "debugpy",
-=======
-            "name": "fixshell",
-            "type": "python",
->>>>>>> 3b081782
             "request": "launch",
             "program": "./fixshell/fixshell/__main__.py",
             "args": [
@@ -91,13 +76,8 @@
                 "changeme",
                 "--fixcore-uri",
                 "https://localhost:8900",
-<<<<<<< HEAD
-                "--resotocore-wait",
+                "--fixcore-wait",
                 "30",
-=======
-                "--fixcore-wait",
-                "10",
->>>>>>> 3b081782
             ],
             "console": "integratedTerminal",
             "justMyCode": false,
