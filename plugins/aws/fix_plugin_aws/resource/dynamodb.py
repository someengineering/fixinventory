--- conflicted
+++ resolved
@@ -427,10 +427,7 @@
         ]
 
     @classmethod
-<<<<<<< HEAD
     def collect(cls: Type[AwsResource], json: List[Json], builder: GraphBuilder) -> None:
-=======
-    def collect(cls: Type[AwsResource], json: List[Json], builder: GraphBuilder) -> List[AwsResource]:
         instances = []
 
         def add_backup_description(table: AwsDynamoDbTable) -> None:
@@ -441,7 +438,6 @@
                     continuous_backup, AwsDynamoDbContinuousBackup, builder, AwsDynamoDbContinuousBackup.mapping
                 )
 
->>>>>>> e46e21ff
         def add_instance(table: str) -> None:
             table_description = builder.client.get(service_name, "describe-table", "Table", TableName=table)
             if table_description is not None:
