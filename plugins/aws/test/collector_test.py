from typing import Type

from resoto_plugin_aws.collector import AwsAccountCollector, all_resources
from resoto_plugin_aws.config import AwsConfig
from resoto_plugin_aws.resource.base import AwsAccount, AwsResource
from resotolib.baseresources import Cloud
from test.resources import BotoFileBasedSession


def test_collect() -> None:
    config = AwsConfig("test", "test", "test")
    config.sessions().session_class_factory = BotoFileBasedSession
    account = AwsAccount("123")
    ac = AwsAccountCollector(config, Cloud("aws"), account, ["us-east-1"])
    ac.collect()

    def count_kind(clazz: Type[AwsResource]) -> int:
        count = 0
        for node in ac.graph.nodes:
            if isinstance(node, clazz):
                count += 1
        return count

<<<<<<< HEAD
    assert len(ac.graph.edges) == 198
    assert count_kind(AwsResource) == 81
=======
    assert len(ac.graph.edges) == 88
    assert count_kind(AwsResource) == 54
>>>>>>> 7ce70e2f
    for resource in all_resources:
        assert count_kind(resource) > 0, "No instances of {} found".format(resource.__name__)<|MERGE_RESOLUTION|>--- conflicted
+++ resolved
@@ -21,12 +21,7 @@
                 count += 1
         return count
 
-<<<<<<< HEAD
-    assert len(ac.graph.edges) == 198
-    assert count_kind(AwsResource) == 81
-=======
-    assert len(ac.graph.edges) == 88
-    assert count_kind(AwsResource) == 54
->>>>>>> 7ce70e2f
+    assert len(ac.graph.edges) == 205
+    assert count_kind(AwsResource) == 86
     for resource in all_resources:
         assert count_kind(resource) > 0, "No instances of {} found".format(resource.__name__)