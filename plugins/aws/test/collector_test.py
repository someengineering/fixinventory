--- conflicted
+++ resolved
@@ -30,13 +30,8 @@
     # make sure all threads have been joined
     assert len(threading.enumerate()) == 1
     # ensure the correct number of nodes and edges
-<<<<<<< HEAD
-    assert count_kind(AwsResource) == 157
-    assert len(account_collector.graph.edges) == 386
-=======
     assert count_kind(AwsResource) == 150
     assert len(account_collector.graph.edges) == 384
->>>>>>> 65cc5bff
 
 
 def test_dependencies() -> None:
