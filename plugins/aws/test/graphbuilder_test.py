from typing import List

from resoto_plugin_aws.resource.base import GraphBuilder, AwsRegion
from resoto_plugin_aws.resource.ec2 import AwsEc2InstanceType

from test import builder, aws_client  # noqa: F401


<<<<<<< HEAD
def test_instance_type(builder: GraphBuilder) -> None:  # noqa: F811
=======
def test_instance_type(builder: GraphBuilder) -> None:
>>>>>>> 51ceeb4c
    builder.global_instance_types["m4.large"] = AwsEc2InstanceType(id="m4.large")
    m4l: AwsEc2InstanceType = builder.instance_type("m4.large")  # type: ignore
    assert m4l == builder.instance_type("m4.large")
    assert m4l.ondemand_cost == 0.051
    eu_builder = builder.for_region(AwsRegion(id="eu-central-1"))
    m4l_eu: AwsEc2InstanceType = eu_builder.instance_type("m4.large")  # type: ignore
    assert m4l != m4l_eu
    assert m4l_eu == eu_builder.instance_type("m4.large")
    assert m4l_eu.ondemand_cost == 0.12


<<<<<<< HEAD
def test_executor(builder: GraphBuilder) -> None:  # noqa: F811a
=======
def test_executor(builder: GraphBuilder) -> None:
>>>>>>> 51ceeb4c
    result: List[int] = []

    def do_something(key: int) -> None:
        result.append(key)

    for idx in range(0, 100):
        builder.submit_work(do_something, idx)

    builder.executor.wait_for_submitted_work()
    assert result == list(range(0, 100))<|MERGE_RESOLUTION|>--- conflicted
+++ resolved
@@ -6,11 +6,7 @@
 from test import builder, aws_client  # noqa: F401
 
 
-<<<<<<< HEAD
-def test_instance_type(builder: GraphBuilder) -> None:  # noqa: F811
-=======
 def test_instance_type(builder: GraphBuilder) -> None:
->>>>>>> 51ceeb4c
     builder.global_instance_types["m4.large"] = AwsEc2InstanceType(id="m4.large")
     m4l: AwsEc2InstanceType = builder.instance_type("m4.large")  # type: ignore
     assert m4l == builder.instance_type("m4.large")
@@ -22,11 +18,7 @@
     assert m4l_eu.ondemand_cost == 0.12
 
 
-<<<<<<< HEAD
-def test_executor(builder: GraphBuilder) -> None:  # noqa: F811a
-=======
 def test_executor(builder: GraphBuilder) -> None:
->>>>>>> 51ceeb4c
     result: List[int] = []
 
     def do_something(key: int) -> None:
