<<<<<<< HEAD
from resotolib.proc import num_default_threads
from attrs import define, field
from typing import List, ClassVar, Optional
=======
import time
import uuid
from dataclasses import dataclass, field
from functools import cached_property, lru_cache
from typing import List, ClassVar, Optional, Type

from boto3.session import Session as BotoSession

from resotolib.proc import num_default_threads


@dataclass(unsafe_hash=True)
class AwsSessionHolder:
    access_key_id: Optional[str]
    secret_access_key: Optional[str]
    role: Optional[str] = None
    role_override: bool = False
    # Only here to override in tests
    session_class_factory: Type[BotoSession] = BotoSession

    @cached_property
    def __direct_session(self) -> BotoSession:
        return self.session_class_factory(
            aws_access_key_id=self.access_key_id,
            aws_secret_access_key=self.secret_access_key,
        )

    # noinspection PyUnusedLocal
    @lru_cache(maxsize=128)
    def __sts_session(self, aws_account: str, aws_role: str, cache_key: int) -> BotoSession:
        role = self.role if self.role_override else aws_role
        role_arn = f"arn:aws:iam::{aws_account}:role/{role}"
        session = self.session_class_factory(
            aws_access_key_id=self.access_key_id,
            aws_secret_access_key=self.secret_access_key,
            region_name="us-east-1",
        )
        sts = session.client("sts")
        token = sts.assume_role(RoleArn=role_arn, RoleSessionName=f"{aws_account}-{str(uuid.uuid4())}")
        credentials = token["Credentials"]
        return self.session_class_factory(
            aws_access_key_id=credentials["AccessKeyId"],
            aws_secret_access_key=credentials["SecretAccessKey"],
            aws_session_token=credentials["SessionToken"],
        )

    def session(self, aws_account: str, aws_role: Optional[str] = None) -> BotoSession:
        if aws_role is None:
            return self.__direct_session
        else:
            # Use sts to create a temporary token for the given account and role
            # Sts session is at least valid for 900 seconds (default 1 hour)
            # let's renew the session after 10 minutes
            return self.__sts_session(aws_account, aws_role, int(time.time() / 600))
>>>>>>> a996618b


@define
class AwsConfig:
    kind: ClassVar[str] = "aws"
    access_key_id: Optional[str] = field(
        default=None,
        metadata={"description": "AWS Access Key ID (null to load from env - recommended)"},
    )
    secret_access_key: Optional[str] = field(
        default=None,
        metadata={"description": "AWS Secret Access Key (null to load from env - recommended)"},
    )
    role: Optional[str] = field(default=None, metadata={"description": "IAM role name to assume"})
    role_override: bool = field(
        default=False,
        metadata={"description": "Override any stored role names (e.g. from remote graphs)"},
    )
    account: Optional[List[str]] = field(
        default=None,
        metadata={"description": "List of AWS Account ID(s) to collect (null for all if scrape_org is true)"},
    )
    region: Optional[List[str]] = field(
        default=None,
        metadata={"description": "List of AWS Regions to collect (null for all)"},
    )
    scrape_org: bool = field(default=False, metadata={"description": "Scrape the entire AWS organization"})
    fork_process: bool = field(
        default=True,
        metadata={"description": "Fork collector process instead of using threads"},
    )
    scrape_exclude_account: List[str] = field(
        factory=list,
        metadata={"description": "List of accounts to exclude when scraping the org"},
    )
    assume_current: bool = field(default=False, metadata={"description": "Assume given role in current account"})
    do_not_scrape_current: bool = field(default=False, metadata={"description": "Do not scrape current account"})
    account_pool_size: int = field(
        factory=num_default_threads,
        metadata={"description": "Account thread/process pool size"},
    )
    region_pool_size: int = field(default=20, metadata={"description": "Region thread pool size"})
    parallel_api_requests: int = field(
        default=10,
        metadata={"description": "Maximum number of parallel API requests per account/region"},
    )
    collect: List[str] = field(
        factory=list,
        metadata={"description": "List of AWS services to collect (default: all)"},
    )
    no_collect: List[str] = field(
        factory=list,
        metadata={"description": "List of AWS services to exclude (default: none)"},
    )

    def should_collect(self, name: str) -> bool:
        if self.collect:
            return name in self.collect
        if self.no_collect:
            return name not in self.no_collect
        return True

    @cached_property
    def sessions(self) -> AwsSessionHolder:
        return AwsSessionHolder(
            access_key_id=self.access_key_id,
            secret_access_key=self.secret_access_key,
            role=self.role,
            role_override=self.role_override,
        )<|MERGE_RESOLUTION|>--- conflicted
+++ resolved
@@ -1,11 +1,6 @@
-<<<<<<< HEAD
-from resotolib.proc import num_default_threads
-from attrs import define, field
-from typing import List, ClassVar, Optional
-=======
 import time
 import uuid
-from dataclasses import dataclass, field
+from attrs import define, field
 from functools import cached_property, lru_cache
 from typing import List, ClassVar, Optional, Type
 
@@ -14,7 +9,7 @@
 from resotolib.proc import num_default_threads
 
 
-@dataclass(unsafe_hash=True)
+@define(hash=True)
 class AwsSessionHolder:
     access_key_id: Optional[str]
     secret_access_key: Optional[str]
@@ -57,7 +52,6 @@
             # Sts session is at least valid for 900 seconds (default 1 hour)
             # let's renew the session after 10 minutes
             return self.__sts_session(aws_account, aws_role, int(time.time() / 600))
->>>>>>> a996618b
 
 
 @define
