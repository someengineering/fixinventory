--- conflicted
+++ resolved
@@ -303,16 +303,11 @@
         self.name = f"AWS:{account.name}:{region.name}"
         self.global_instance_types: Dict[str, Any] = global_instance_types or {}
 
-<<<<<<< HEAD
-    def submit_work(self, fn: Callable[..., None], *args: Any, **kwargs: Any) -> Future[Any]:
+    def submit_work(self, fn: Callable[..., T], *args: Any, **kwargs: Any) -> Future[T]:
         return (self.region_executor or self.global_executor).submit_work(fn, *args, **kwargs)
 
     def submit_work_global(self, fn: Callable[..., None], *args: Any, **kwargs: Any) -> Future[Any]:
         return self.global_executor.submit_work(fn, *args, **kwargs)
-=======
-    def submit_work(self, fn: Callable[..., T], *args: Any, **kwargs: Any) -> Future[T]:
-        return self.executor.submit_work(fn, *args, **kwargs)
->>>>>>> e430173a
 
     @property
     def config(self) -> AwsConfig:
