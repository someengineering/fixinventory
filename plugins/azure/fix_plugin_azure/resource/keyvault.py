from __future__ import annotations

import logging
from datetime import datetime
from typing import ClassVar, Dict, Optional, List, Type

from attr import define, field

from fix_plugin_azure.azure_client import AzureResourceSpec
from fix_plugin_azure.resource.base import (
    MicrosoftResource,
    AzureSystemData,
    AzureSku,
    AzureManagedServiceIdentity,
    GraphBuilder,
    AzurePrivateEndpointConnection,
)
from fix_plugin_azure.resource.monitor import AzureMonitorDiagnosticSettings
from fix_plugin_azure.utils import TimestampToIso
from fixlib.baseresources import ModelReference
from fixlib.json_bender import Bender, S, ForallBend, Bend
from fixlib.types import Json

log = logging.getLogger("fix.plugins.azure")
service_name = "azure_keyvault"


@define(eq=False, slots=False)
class AzureMHSMGeoReplicatedRegion:
    kind: ClassVar[str] = "azure_mhsm_geo_replicated_region"
    mapping: ClassVar[Dict[str, Bender]] = {
        "is_primary": S("isPrimary"),
        "name": S("name"),
        "provisioning_state": S("provisioningState"),
    }
    is_primary: Optional[bool] = field(default=None, metadata={'description': 'A boolean value that indicates whether the region is the primary region or a secondary region.'})  # fmt: skip
    name: Optional[str] = field(default=None, metadata={"description": "Name of the geo replicated region."})
    provisioning_state: Optional[str] = field(default=None, metadata={'description': 'The current provisioning state.'})  # fmt: skip


@define(eq=False, slots=False)
class AzureManagedHSMSecurityDomainProperties:
    kind: ClassVar[str] = "azure_managed_hsm_security_domain_properties"
    mapping: ClassVar[Dict[str, Bender]] = {
        "activation_status": S("activationStatus"),
        "activation_status_message": S("activationStatusMessage"),
    }
    activation_status: Optional[str] = field(default=None, metadata={"description": "Activation Status"})
    activation_status_message: Optional[str] = field(default=None, metadata={'description': 'Activation Status Message.'})  # fmt: skip


@define(eq=False, slots=False)
class AzureKeyVaultPermissions:
    kind: ClassVar[str] = "azure_key_vault_permissions"
    mapping: ClassVar[Dict[str, Bender]] = {
        "certificates": S("certificates"),
        "keys": S("keys"),
        "secrets": S("secrets"),
        "storage": S("storage"),
    }
    certificates: Optional[List[str]] = field(default=None, metadata={"description": "Permissions to certificates"})
    keys: Optional[List[str]] = field(default=None, metadata={"description": "Permissions to keys"})
    secrets: Optional[List[str]] = field(default=None, metadata={"description": "Permissions to secrets"})
    storage: Optional[List[str]] = field(default=None, metadata={"description": "Permissions to storage accounts"})


@define(eq=False, slots=False)
class AzureAccessKeyVaultPolicyEntry:
    kind: ClassVar[str] = "azure_access_key_vault_policy_entry"
    mapping: ClassVar[Dict[str, Bender]] = {
        "application_id": S("applicationId"),
        "object_id": S("objectId"),
        "permissions": S("permissions") >> Bend(AzureKeyVaultPermissions.mapping),
        "tenant_id": S("tenantId"),
    }
    application_id: Optional[str] = field(default=None, metadata={'description': ' Application ID of the client making request on behalf of a principal'})  # fmt: skip
    object_id: Optional[str] = field(default=None, metadata={'description': 'The object ID of a user, service principal or security group in the Azure Active Directory tenant for the vault. The object ID must be unique for the list of access policies.'})  # fmt: skip
    permissions: Optional[AzureKeyVaultPermissions] = field(default=None, metadata={'description': 'Permissions the identity has for keys, secrets, certificates and storage.'})  # fmt: skip
    tenant_id: Optional[str] = field(default=None, metadata={'description': 'The Azure Active Directory tenant ID that should be used for authenticating requests to the key vault.'})  # fmt: skip


@define(eq=False, slots=False)
class AzureKeyVaultVirtualNetworkRule:
    kind: ClassVar[str] = "azure_key_vault_virtual_network_rule"
    mapping: ClassVar[Dict[str, Bender]] = {
        "id": S("id"),
        "ignore_missing_vnet_service_endpoint": S("ignoreMissingVnetServiceEndpoint"),
    }
    id: Optional[str] = field(default=None, metadata={'description': 'Full resource id of a vnet subnet, such as /subscriptions/subid/resourceGroups/rg1/providers/Microsoft.Network/virtualNetworks/test-vnet/subnets/subnet1 .'})  # fmt: skip
    ignore_missing_vnet_service_endpoint: Optional[bool] = field(default=None, metadata={'description': 'Property to specify whether NRP will ignore the check if parent subnet has serviceEndpoints configured.'})  # fmt: skip


@define(eq=False, slots=False)
class AzureKeyVaultNetworkRuleSet:
    kind: ClassVar[str] = "azure_key_vault_network_rule_set"
    mapping: ClassVar[Dict[str, Bender]] = {
        "bypass": S("bypass"),
        "default_action": S("defaultAction"),
        "ip_rules": S("ipRules", default=[]) >> ForallBend(S("value")),
        "virtual_network_rules": S("virtualNetworkRules") >> ForallBend(AzureKeyVaultVirtualNetworkRule.mapping),
    }
    bypass: Optional[str] = field(default=None, metadata={'description': 'Tells what traffic can bypass network rules. This can be AzureServices or None . If not specified the default is AzureServices .'})  # fmt: skip
    default_action: Optional[str] = field(default=None, metadata={'description': 'The default action when no rule from ipRules and from virtualNetworkRules match. This is only used after the bypass property has been evaluated.'})  # fmt: skip
    ip_rules: Optional[List[str]] = field(default=None, metadata={"description": "The list of IP address rules."})
    virtual_network_rules: Optional[List[AzureKeyVaultVirtualNetworkRule]] = field(default=None, metadata={'description': 'The list of virtual network rules.'})  # fmt: skip


@define(eq=False, slots=False)
<<<<<<< HEAD
class AzureKeyAttributes:
    kind: ClassVar[str] = "azure_key_attributes"
=======
class AzureKeyVaultPrivateLinkServiceConnectionState:
    kind: ClassVar[str] = "azure_key_vault_private_link_service_connection_state"
    mapping: ClassVar[Dict[str, Bender]] = {
        "actions_required": S("actionsRequired"),
        "description": S("description"),
        "status": S("status"),
    }
    actions_required: Optional[str] = field(default=None, metadata={'description': 'A message indicating if changes on the service provider require any updates on the consumer.'})  # fmt: skip
    description: Optional[str] = field(default=None, metadata={"description": "The reason for approval or rejection."})
    status: Optional[str] = field(default=None, metadata={"description": "The private endpoint connection status."})


@define(eq=False, slots=False)
class AzureKeyVaultPrivateEndpointConnectionItem:
    kind: ClassVar[str] = "azure_key_vault_private_endpoint_connection_item"
    mapping: ClassVar[Dict[str, Bender]] = {
        "etag": S("etag"),
        "id": S("id"),
        "private_endpoint": S("properties", "privateEndpoint", "id"),
        "private_link_service_connection_state": S("properties", "privateLinkServiceConnectionState")
        >> Bend(AzureKeyVaultPrivateLinkServiceConnectionState.mapping),
        "provisioning_state": S("properties", "provisioningState"),
    }
    etag: Optional[str] = field(default=None, metadata={'description': 'Modified whenever there is a change in the state of private endpoint connection.'})  # fmt: skip
    id: Optional[str] = field(default=None, metadata={"description": "Id of private endpoint connection."})
    private_endpoint: Optional[str] = field(default=None, metadata={'description': 'Private endpoint object properties.'})  # fmt: skip
    private_link_service_connection_state: Optional[AzureKeyVaultPrivateLinkServiceConnectionState] = field(default=None, metadata={'description': 'An object that represents the approval state of the private link connection.'})  # fmt: skip
    provisioning_state: Optional[str] = field(default=None, metadata={'description': 'The current provisioning state.'})  # fmt: skip


@define(eq=False, slots=False)
class AzureKeyVaultAttributes:
    kind: ClassVar[str] = "azure_key_vault_attributes"
>>>>>>> 3c831f8c
    mapping: ClassVar[Dict[str, Bender]] = {
        "created": S("created") >> TimestampToIso,
        "enabled": S("enabled"),
        "expire": S("exp") >> TimestampToIso,
        "exportable": S("exportable"),
        "nbf": S("nbf"),
        "recovery_level": S("recoveryLevel"),
        "updated": S("updated") >> TimestampToIso,
    }
    created: Optional[datetime] = field(default=None, metadata={'description': 'Creation time in seconds since 1970-01-01T00:00:00Z.'})  # fmt: skip
    enabled: Optional[bool] = field(default=None, metadata={'description': 'Determines whether or not the object is enabled.'})  # fmt: skip
    expire: Optional[datetime] = field(default=None, metadata={'description': 'Expiry date in seconds since 1970-01-01T00:00:00Z.'})  # fmt: skip
    exportable: Optional[bool] = field(default=None, metadata={'description': 'Indicates if the private key can be exported.'})  # fmt: skip
    nbf: Optional[int] = field(default=None, metadata={'description': 'Not before date in seconds since 1970-01-01T00:00:00Z.'})  # fmt: skip
    recovery_level: Optional[str] = field(default=None, metadata={'description': 'The deletion recovery level currently in effect for the object. If it contains Purgeable , then the object can be permanently deleted by a privileged user; otherwise, only the system can purge the object at the end of the retention interval.'})  # fmt: skip
    updated: Optional[datetime] = field(default=None, metadata={'description': 'Last updated time in seconds since 1970-01-01T00:00:00Z.'})  # fmt: skip


@define(eq=False, slots=False)
class AzureKeyRotationPolicyAttributes:
    kind: ClassVar[str] = "azure_key_rotation_policy_attributes"
    mapping: ClassVar[Dict[str, Bender]] = {
        "created": S("created"),
        "expiry_time": S("expiryTime"),
        "updated": S("updated"),
    }
    created: Optional[int] = field(default=None, metadata={'description': 'Creation time in seconds since 1970-01-01T00:00:00Z.'})  # fmt: skip
    expiry_time: Optional[str] = field(default=None, metadata={'description': 'The expiration time for the new key version. It should be in ISO8601 format. Eg: P90D , P1Y .'})  # fmt: skip
    updated: Optional[int] = field(default=None, metadata={'description': 'Last updated time in seconds since 1970-01-01T00:00:00Z.'})  # fmt: skip


@define(eq=False, slots=False)
class AzureKeyVaultTrigger:
    kind: ClassVar[str] = "azure_key_vault_trigger"
    mapping: ClassVar[Dict[str, Bender]] = {
        "time_after_create": S("timeAfterCreate"),
        "time_before_expiry": S("timeBeforeExpiry"),
    }
    time_after_create: Optional[str] = field(default=None, metadata={'description': 'The time duration after key creation to rotate the key. It only applies to rotate. It will be in ISO 8601 duration format. Eg: P90D , P1Y .'})  # fmt: skip
    time_before_expiry: Optional[str] = field(default=None, metadata={'description': 'The time duration before key expiring to rotate or notify. It will be in ISO 8601 duration format. Eg: P90D , P1Y .'})  # fmt: skip


@define(eq=False, slots=False)
class AzureKeyVaultLifetimeAction:
    kind: ClassVar[str] = "azure_key_vault_lifetime_action"
    mapping: ClassVar[Dict[str, Bender]] = {
        "action": S("action", "type"),
        "trigger": S("trigger") >> Bend(AzureKeyVaultTrigger.mapping),
    }
    action: Optional[str] = field(default=None, metadata={"description": ""})
    trigger: Optional[AzureKeyVaultTrigger] = field(default=None, metadata={"description": ""})


@define(eq=False, slots=False)
class AzureKeyRotationPolicy:
    kind: ClassVar[str] = "azure_key_rotation_policy"
    mapping: ClassVar[Dict[str, Bender]] = {
        "attributes": S("attributes") >> Bend(AzureKeyRotationPolicyAttributes.mapping),
        "lifetime_actions": S("lifetimeActions") >> ForallBend(AzureKeyVaultLifetimeAction.mapping),
    }
    attributes: Optional[AzureKeyRotationPolicyAttributes] = field(default=None, metadata={"description": ""})
    lifetime_actions: Optional[List[AzureKeyVaultLifetimeAction]] = field(default=None, metadata={'description': 'The lifetimeActions for key rotation action.'})  # fmt: skip


@define(eq=False, slots=False)
class AzureKeyReleasePolicy:
    kind: ClassVar[str] = "azure_key_release_policy"
    mapping: ClassVar[Dict[str, Bender]] = {"content_type": S("contentType"), "data": S("data")}
    content_type: Optional[str] = field(default=None, metadata={'description': 'Content type and version of key release policy'})  # fmt: skip
    data: Optional[str] = field(default=None, metadata={'description': 'Blob encoding the policy rules under which the key can be released.'})  # fmt: skip


@define(eq=False, slots=False)
class AzureSecret(MicrosoftResource):
    kind: ClassVar[str] = "azure_secret"
    # collected via AzureKeyVault
    mapping: ClassVar[Dict[str, Bender]] = {
        "id": S("id"),
        "ctime": S("properties", "attributes", "created") >> TimestampToIso,
        "mtime": S("properties", "attributes", "updated") >> TimestampToIso,
        "tags": S("tags", default={}),
        "name": S("name"),
        "secret_attributes": S("properties", "attributes") >> Bend(AzureKeyVaultAttributes.mapping),
        "content_type": S("properties", "contentType"),
        "secret_uri": S("properties", "secretUri"),
        "secret_uri_with_version": S("properties", "secretUriWithVersion"),
        "value": S("properties", "value"),
    }
    secret_attributes: Optional[AzureKeyVaultAttributes] = field(default=None, metadata={'description': 'The secret management attributes.'})  # fmt: skip
    content_type: Optional[str] = field(default=None, metadata={"description": "The content type of the secret."})
    secret_uri: Optional[str] = field(default=None, metadata={'description': 'The URI to retrieve the current version of the secret.'})  # fmt: skip
    secret_uri_with_version: Optional[str] = field(default=None, metadata={'description': 'The URI to retrieve the specific version of the secret.'})  # fmt: skip
    value: Optional[str] = field(default=None, metadata={'description': 'The value of the secret. NOTE: value will never be returned from the service, as APIs using this model are is intended for internal use in ARM deployments. Users should use the data-plane REST service for interaction with vault secrets.'})  # fmt: skip


@define(eq=False, slots=False)
class AzureManagedHsm(MicrosoftResource):
    kind: ClassVar[str] = "azure_managed_hsm"
    api_spec: ClassVar[AzureResourceSpec] = AzureResourceSpec(
        service="keyvault",
        version="2023-07-01",
        path="/subscriptions/{subscriptionId}/providers/Microsoft.KeyVault/managedHSMs",
        path_parameters=["subscriptionId"],
        query_parameters=["api-version"],
        access_path="value",
        expect_array=True,
    )
    mapping: ClassVar[Dict[str, Bender]] = {
        "id": S("id"),
        "identity": S("identity") >> Bend(AzureManagedServiceIdentity.mapping),
        "location": S("location"),
        "name": S("name"),
        "hsm_sku": S("sku") >> Bend(AzureSku.mapping),
        "system_data": S("systemData") >> Bend(AzureSystemData.mapping),
        "type": S("type"),
        "tags": S("tags", default={}),
        "create_mode": S("properties", "createMode"),
        "enable_purge_protection": S("properties", "enablePurgeProtection"),
        "enable_soft_delete": S("properties", "enableSoftDelete"),
        "hsm_uri": S("properties", "hsmUri"),
        "initial_admin_object_ids": S("properties", "initialAdminObjectIds"),
        "network_acl_rules": S("properties", "networkAcls") >> Bend(AzureKeyVaultNetworkRuleSet.mapping),
        "hsm_private_endpoint_connections": S("properties", "privateEndpointConnections")
        >> ForallBend(AzurePrivateEndpointConnection.mapping),
        "provisioning_state": S("properties", "provisioningState"),
        "public_network_access": S("properties", "publicNetworkAccess"),
        "regions": S("properties", "regions") >> ForallBend(AzureMHSMGeoReplicatedRegion.mapping),
        "scheduled_purge_date": S("properties", "scheduledPurgeDate"),
        "security_domain_properties": S("properties", "securityDomainProperties")
        >> Bend(AzureManagedHSMSecurityDomainProperties.mapping),
        "soft_delete_retention_in_days": S("properties", "softDeleteRetentionInDays"),
        "status_message": S("properties", "statusMessage"),
        "tenant_id": S("properties", "tenantId"),
    }
    identity: Optional[AzureManagedServiceIdentity] = field(default=None, metadata={'description': 'Managed service identity (system assigned and/or user assigned identities)'})  # fmt: skip
    location: Optional[str] = field(default=None, metadata={'description': 'The supported Azure location where the managed HSM Pool should be created.'})  # fmt: skip
    hsm_sku: Optional[AzureSku] = field(default=None, metadata={"description": "SKU details"})
    system_data: Optional[AzureSystemData] = field(default=None, metadata={'description': 'Metadata pertaining to creation and last modification of the key vault resource.'})  # fmt: skip
    type: Optional[str] = field(default=None, metadata={"description": "The resource type of the managed HSM Pool."})
    create_mode: Optional[str] = field(default=None, metadata={'description': 'The create mode to indicate whether the resource is being created or is being recovered from a deleted resource.'})  # fmt: skip
    enable_purge_protection: Optional[bool] = field(default=None, metadata={'description': 'Property specifying whether protection against purge is enabled for this managed HSM pool. Setting this property to true activates protection against purge for this managed HSM pool and its content - only the Managed HSM service may initiate a hard, irrecoverable deletion. Enabling this functionality is irreversible.'})  # fmt: skip
    enable_soft_delete: Optional[bool] = field(default=None, metadata={'description': 'Property to specify whether the soft delete functionality is enabled for this managed HSM pool. Soft delete is enabled by default for all managed HSMs and is immutable.'})  # fmt: skip
    hsm_uri: Optional[str] = field(default=None, metadata={'description': 'The URI of the managed hsm pool for performing operations on keys.'})  # fmt: skip
    initial_admin_object_ids: Optional[List[str]] = field(default=None, metadata={'description': 'Array of initial administrators object ids for this managed hsm pool.'})  # fmt: skip
    network_acl_rules: Optional[AzureKeyVaultNetworkRuleSet] = field(default=None, metadata={'description': 'A set of rules governing the network accessibility of a managed hsm pool.'})  # fmt: skip
    hsm_private_endpoint_connections: Optional[List[AzurePrivateEndpointConnection]] = field(default=None, metadata={'description': 'List of private endpoint connections associated with the managed hsm pool.'})  # fmt: skip
    public_network_access: Optional[str] = field(default=None, metadata={'description': 'Control permission to the managed HSM from public networks.'})  # fmt: skip
    regions: Optional[List[AzureMHSMGeoReplicatedRegion]] = field(default=None, metadata={'description': 'List of all regions associated with the managed hsm pool.'})  # fmt: skip
    scheduled_purge_date: Optional[datetime] = field(default=None, metadata={'description': 'The scheduled purge date in UTC.'})  # fmt: skip
    security_domain_properties: Optional[AzureManagedHSMSecurityDomainProperties] = field(default=None, metadata={'description': 'The security domain properties of the managed hsm.'})  # fmt: skip
    soft_delete_retention_in_days: Optional[int] = field(default=None, metadata={'description': 'Soft deleted data retention days. When you delete an HSM or a key, it will remain recoverable for the configured retention period or for a default period of 90 days. It accepts values between 7 and 90.'})  # fmt: skip
    status_message: Optional[str] = field(default=None, metadata={"description": "Resource Status Message."})
    tenant_id: Optional[str] = field(default=None, metadata={'description': 'The Azure Active Directory tenant ID that should be used for authenticating requests to the managed HSM pool.'})  # fmt: skip


@define(eq=False, slots=False)
class AzureKey(MicrosoftResource):
    kind: ClassVar[str] = "azure_key"
    # collected via AzureKeyVault
    mapping: ClassVar[Dict[str, Bender]] = {
        "id": S("id"),
        "tags": S("tags", default={}),
        "name": S("name"),
        "ctime": S("properties", "attributes", "created") >> TimestampToIso,
        "mtime": S("properties", "attributes", "updated") >> TimestampToIso,
        "key_attributes": S("properties", "attributes") >> Bend(AzureKeyVaultAttributes.mapping),
        "curve_name": S("properties", "curveName"),
        "key_ops": S("properties", "keyOps"),
        "key_size": S("properties", "keySize"),
        "key_uri": S("properties", "keyUri"),
        "key_uri_with_version": S("properties", "keyUriWithVersion"),
        "kty": S("properties", "kty"),
        "release_policy": S("properties", "release_policy") >> Bend(AzureKeyReleasePolicy.mapping),
        "rotation_policy": S("properties", "rotationPolicy") >> Bend(AzureKeyRotationPolicy.mapping),
    }
    key_attributes: Optional[AzureKeyVaultAttributes] = field(default=None, metadata={'description': 'The object attributes managed by the Azure Key Vault service.'})  # fmt: skip
    curve_name: Optional[str] = field(default=None, metadata={'description': 'The elliptic curve name. For valid values, see JsonWebKeyCurveName.'})  # fmt: skip
    key_ops: Optional[List[str]] = field(default=None, metadata={"description": ""})
    key_size: Optional[int] = field(default=None, metadata={'description': 'The key size in bits. For example: 2048, 3072, or 4096 for RSA.'})  # fmt: skip
    key_uri: Optional[str] = field(default=None, metadata={'description': 'The URI to retrieve the current version of the key.'})  # fmt: skip
    key_uri_with_version: Optional[str] = field(default=None, metadata={'description': 'The URI to retrieve the specific version of the key.'})  # fmt: skip
    kty: Optional[str] = field(default=None, metadata={'description': 'The type of the key. For valid values, see JsonWebKeyType.'})  # fmt: skip
    release_policy: Optional[AzureKeyReleasePolicy] = field(default=None, metadata={"description": ""})
    rotation_policy: Optional[AzureKeyRotationPolicy] = field(default=None, metadata={"description": ""})


@define(eq=False, slots=False)
class AzureKeyVault(MicrosoftResource):
    kind: ClassVar[str] = "azure_key_vault"
    api_spec: ClassVar[AzureResourceSpec] = AzureResourceSpec(
        service="keyvault",
        version="2023-07-01",
        path="/subscriptions/{subscriptionId}/providers/Microsoft.KeyVault/vaults",
        path_parameters=["subscriptionId"],
        query_parameters=["api-version"],
        access_path="value",
        expect_array=True,
    )
    reference_kinds: ClassVar[ModelReference] = {
        "successors": {"default": [AzureKey.kind, AzureMonitorDiagnosticSettings.kind]},
    }
    mapping: ClassVar[Dict[str, Bender]] = {
        "id": S("id"),
        "tags": S("tags", default={}),
        "name": S("name"),
        "ctime": S("systemData", "createdAt"),
        "mtime": S("systemData", "lastModifiedAt"),
        "access_policies": S("properties", "accessPolicies") >> ForallBend(AzureAccessKeyVaultPolicyEntry.mapping),
        "create_mode": S("properties", "createMode"),
        "purge_protection": S("properties", "enablePurgeProtection", default=False),
        "rbac_authorization": S("properties", "enableRbacAuthorization", default=False),
        "soft_delete": S("properties", "enableSoftDelete", default=False),
        "enabled_for_deployment": S("properties", "enabledForDeployment"),
        "enabled_for_disk_encryption": S("properties", "enabledForDiskEncryption"),
        "enabled_for_template_deployment": S("properties", "enabledForTemplateDeployment"),
        "hsm_pool_resource_id": S("properties", "hsmPoolResourceId"),
        "network_acl_rules": S("properties", "networkAcls") >> Bend(AzureKeyVaultNetworkRuleSet.mapping),
<<<<<<< HEAD
        "private_endpoint_connections": S("properties", "privateEndpointConnections")
        >> ForallBend(AzurePrivateEndpointConnection.mapping),
=======
        "vault_private_endpoint_connections": S("properties", "privateEndpointConnections")
        >> ForallBend(AzureKeyVaultPrivateEndpointConnectionItem.mapping),
>>>>>>> 3c831f8c
        "provisioning_state": S("properties", "provisioningState"),
        "public_network_access": S("properties", "publicNetworkAccess"),
        "vault_sku": S("properties", "sku") >> Bend(AzureSku.mapping),
        "soft_delete_retention_in_days": S("properties", "softDeleteRetentionInDays"),
        "system_data": S("systemData") >> Bend(AzureSystemData.mapping),
        "tenant_id": S("properties", "tenantId"),
        "vault_uri": S("properties", "vaultUri"),
    }
    access_policies: Optional[List[AzureAccessKeyVaultPolicyEntry]] = field(default=None, metadata={'description': 'An array of 0 to 1024 identities that have access to the key vault. All identities in the array must use the same tenant ID as the key vault s tenant ID. When `createMode` is set to `recover`, access policies are not required. Otherwise, access policies are required.'})  # fmt: skip
    create_mode: Optional[str] = field(default=None, metadata={'description': 'The vault s create mode to indicate whether the vault need to be recovered or not.'})  # fmt: skip
    purge_protection: Optional[bool] = field(default=None, metadata={'description': 'Property specifying whether protection against purge is enabled for this vault. Setting this property to true activates protection against purge for this vault and its content - only the Key Vault service may initiate a hard, irrecoverable deletion. The setting is effective only if soft delete is also enabled. Enabling this functionality is irreversible - that is, the property does not accept false as its value.'})  # fmt: skip
    rbac_authorization: Optional[bool] = field(default=None, metadata={'description': 'Property that controls how data actions are authorized. When true, the key vault will use Role Based Access Control (RBAC) for authorization of data actions, and the access policies specified in vault properties will be ignored. When false, the key vault will use the access policies specified in vault properties, and any policy stored on Azure Resource Manager will be ignored. If null or not specified, the vault is created with the default value of false. Note that management actions are always authorized with RBAC.'})  # fmt: skip
    soft_delete: Optional[bool] = field(default=None, metadata={'description': 'Property to specify whether the soft delete functionality is enabled for this key vault. If it s not set to any value(true or false) when creating new key vault, it will be set to true by default. Once set to true, it cannot be reverted to false.'})  # fmt: skip
    enabled_for_deployment: Optional[bool] = field(default=None, metadata={'description': 'Property to specify whether Azure Virtual Machines are permitted to retrieve certificates stored as secrets from the key vault.'})  # fmt: skip
    enabled_for_disk_encryption: Optional[bool] = field(default=None, metadata={'description': 'Property to specify whether Azure Disk Encryption is permitted to retrieve secrets from the vault and unwrap keys.'})  # fmt: skip
    enabled_for_template_deployment: Optional[bool] = field(default=None, metadata={'description': 'Property to specify whether Azure Resource Manager is permitted to retrieve secrets from the key vault.'})  # fmt: skip
    hsm_pool_resource_id: Optional[str] = field(default=None, metadata={"description": "The resource id of HSM Pool."})
    network_acl_rules: Optional[AzureKeyVaultNetworkRuleSet] = field(default=None, metadata={'description': 'A set of rules governing the network accessibility of a vault.'})  # fmt: skip
    vault_private_endpoint_connections: Optional[List[AzurePrivateEndpointConnection]] = field(default=None, metadata={'description': 'List of private endpoint connections associated with the key vault.'})  # fmt: skip
    public_network_access: Optional[str] = field(default=None, metadata={'description': 'Property to specify whether the vault will accept traffic from public internet. If set to disabled all traffic except private endpoint traffic and that that originates from trusted services will be blocked. This will override the set firewall rules, meaning that even if the firewall rules are present we will not honor the rules.'})  # fmt: skip
    vault_sku: Optional[AzureSku] = field(default=None, metadata={"description": "SKU details"})
    soft_delete_retention_in_days: Optional[int] = field(default=None, metadata={'description': 'softDelete data retention days. It accepts >=7 and <=90.'})  # fmt: skip
    system_data: Optional[AzureSystemData] = field(default=None, metadata={'description': 'Metadata pertaining to creation and last modification of the key vault resource.'})  # fmt: skip
    tenant_id: Optional[str] = field(default=None, metadata={'description': 'The Azure Active Directory tenant ID that should be used for authenticating requests to the key vault.'})  # fmt: skip
    vault_uri: Optional[str] = field(default=None, metadata={'description': 'The URI of the vault for performing operations on keys and secrets.'})  # fmt: skip

    def post_process(self, graph_builder: GraphBuilder, source: Json) -> None:
        def collect_dependant(cls: Type[MicrosoftResource], name: str) -> None:
            for dep_json in graph_builder.client.list(
                AzureResourceSpec(
                    service="keyvault",
                    version="2023-07-01",
                    path=f"{self.id}/{name}",
                    query_parameters=["api-version"],
                    access_path="value",
                    expect_array=True,
                )
            ):
                if dep := cls.from_api(dep_json, graph_builder):
                    graph_builder.add_node(dep)
                    graph_builder.add_edge(self, node=dep)

        graph_builder.submit_work(service_name, collect_dependant, AzureKey, "keys")
        graph_builder.submit_work(service_name, collect_dependant, AzureSecret, "secrets")
        AzureMonitorDiagnosticSettings.fetch_diagnostics(graph_builder, self)


resources: List[Type[MicrosoftResource]] = [
    AzureManagedHsm,
    AzureKeyVault,
    AzureKey,
]<|MERGE_RESOLUTION|>--- conflicted
+++ resolved
@@ -106,44 +106,8 @@
 
 
 @define(eq=False, slots=False)
-<<<<<<< HEAD
-class AzureKeyAttributes:
-    kind: ClassVar[str] = "azure_key_attributes"
-=======
-class AzureKeyVaultPrivateLinkServiceConnectionState:
-    kind: ClassVar[str] = "azure_key_vault_private_link_service_connection_state"
-    mapping: ClassVar[Dict[str, Bender]] = {
-        "actions_required": S("actionsRequired"),
-        "description": S("description"),
-        "status": S("status"),
-    }
-    actions_required: Optional[str] = field(default=None, metadata={'description': 'A message indicating if changes on the service provider require any updates on the consumer.'})  # fmt: skip
-    description: Optional[str] = field(default=None, metadata={"description": "The reason for approval or rejection."})
-    status: Optional[str] = field(default=None, metadata={"description": "The private endpoint connection status."})
-
-
-@define(eq=False, slots=False)
-class AzureKeyVaultPrivateEndpointConnectionItem:
-    kind: ClassVar[str] = "azure_key_vault_private_endpoint_connection_item"
-    mapping: ClassVar[Dict[str, Bender]] = {
-        "etag": S("etag"),
-        "id": S("id"),
-        "private_endpoint": S("properties", "privateEndpoint", "id"),
-        "private_link_service_connection_state": S("properties", "privateLinkServiceConnectionState")
-        >> Bend(AzureKeyVaultPrivateLinkServiceConnectionState.mapping),
-        "provisioning_state": S("properties", "provisioningState"),
-    }
-    etag: Optional[str] = field(default=None, metadata={'description': 'Modified whenever there is a change in the state of private endpoint connection.'})  # fmt: skip
-    id: Optional[str] = field(default=None, metadata={"description": "Id of private endpoint connection."})
-    private_endpoint: Optional[str] = field(default=None, metadata={'description': 'Private endpoint object properties.'})  # fmt: skip
-    private_link_service_connection_state: Optional[AzureKeyVaultPrivateLinkServiceConnectionState] = field(default=None, metadata={'description': 'An object that represents the approval state of the private link connection.'})  # fmt: skip
-    provisioning_state: Optional[str] = field(default=None, metadata={'description': 'The current provisioning state.'})  # fmt: skip
-
-
-@define(eq=False, slots=False)
 class AzureKeyVaultAttributes:
     kind: ClassVar[str] = "azure_key_vault_attributes"
->>>>>>> 3c831f8c
     mapping: ClassVar[Dict[str, Bender]] = {
         "created": S("created") >> TimestampToIso,
         "enabled": S("enabled"),
@@ -361,13 +325,8 @@
         "enabled_for_template_deployment": S("properties", "enabledForTemplateDeployment"),
         "hsm_pool_resource_id": S("properties", "hsmPoolResourceId"),
         "network_acl_rules": S("properties", "networkAcls") >> Bend(AzureKeyVaultNetworkRuleSet.mapping),
-<<<<<<< HEAD
-        "private_endpoint_connections": S("properties", "privateEndpointConnections")
+        "vault_private_endpoint_connections": S("properties", "privateEndpointConnections")
         >> ForallBend(AzurePrivateEndpointConnection.mapping),
-=======
-        "vault_private_endpoint_connections": S("properties", "privateEndpointConnections")
-        >> ForallBend(AzureKeyVaultPrivateEndpointConnectionItem.mapping),
->>>>>>> 3c831f8c
         "provisioning_state": S("properties", "provisioningState"),
         "public_network_access": S("properties", "publicNetworkAccess"),
         "vault_sku": S("properties", "sku") >> Bend(AzureSku.mapping),
