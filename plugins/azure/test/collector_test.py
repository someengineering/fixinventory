import os
import json
from queue import Queue
from typing import List, Type

from fix_plugin_azure.resource.microsoft_graph import MicrosoftGraphOrganization

from conftest import connect_resources

from fix_plugin_azure.azure_client import MicrosoftClient
from fix_plugin_azure.collector import AzureSubscriptionCollector, MicrosoftGraphOrganizationCollector
from fix_plugin_azure.config import AzureCredentials, AzureConfig
from fix_plugin_azure.resource.base import MicrosoftResource, AzureSubscription, GraphBuilder
from fix_plugin_azure.resource.compute import (
    AzureDiskTypePricing,
    AzureVirtualMachine,
    AzureVirtualMachineSize,
    AzureDisk,
    AzureDiskType,
)
from fixlib.baseresources import Cloud
from fixlib.core.actions import CoreFeedback
from fixlib.graph import Graph


def collector_with_graph(
    graph: Graph,
    credentials: AzureCredentials,
) -> AzureSubscriptionCollector:
    collector = AzureSubscriptionCollector(
        config=AzureConfig(),
        cloud=Cloud(id="azure"),
        account=AzureSubscription(id="test", subscription_id="test"),
        credentials=credentials,
        core_feedback=CoreFeedback("test", "test", "test", Queue()),
    )
    collector.graph = graph
    return collector


def test_collect(
    config: AzureConfig,
    azure_subscription: AzureSubscription,
    credentials: AzureCredentials,
    core_feedback: CoreFeedback,
    azure_client: MicrosoftClient,
) -> None:
    subscription_collector = AzureSubscriptionCollector(
        config, Cloud(id="azure"), azure_subscription, credentials, core_feedback
    )
    subscription_collector.collect()
<<<<<<< HEAD
    assert len(subscription_collector.graph.nodes) == 433
    assert len(subscription_collector.graph.edges) == 656
=======
    assert len(subscription_collector.graph.nodes) == 428
    assert len(subscription_collector.graph.edges) == 668
>>>>>>> 3410e814

    graph_collector = MicrosoftGraphOrganizationCollector(
        config, Cloud(id="azure"), MicrosoftGraphOrganization(id="test", name="test"), credentials, core_feedback
    )
    graph_collector.collect()

    assert len(graph_collector.graph.nodes) == 14
    assert len(graph_collector.graph.edges) == 13


def test_filter(credentials: AzureCredentials, builder: GraphBuilder) -> None:
    with open(os.path.dirname(__file__) + "/files/compute/vmSizes.json") as f:
        AzureVirtualMachineSize.collect(raw=json.load(f)["value"], builder=builder)
    with open(os.path.dirname(__file__) + "/files/compute/virtualMachines.json") as f:
        AzureVirtualMachine.collect(raw=json.load(f)["value"], builder=builder)
    with open(os.path.dirname(__file__) + "/files/compute/calculator.json") as f:
        AzureDiskTypePricing.collect(raw=json.load(f), builder=builder)

    collector = collector_with_graph(builder.graph, credentials)

    num_all_virtual_machine_types = list(collector.graph.search("kind", "azure_virtual_machine_size"))

    collector.remove_unused()

    assert len(list(collector.graph.search("kind", "azure_virtual_machine_size"))) < len(num_all_virtual_machine_types)

    pricing_info = list(collector.graph.search("kind", "azure_disk_type_pricing"))

    assert len(pricing_info) > 0

    collector.after_collect()
    assert len(list(collector.graph.search("kind", "azure_disk_type_pricing"))) < len(pricing_info)


def test_collect_cost(credentials: AzureCredentials, builder: GraphBuilder) -> None:
    with open(os.path.dirname(__file__) + "/files/compute/vmSizes.json") as f:
        AzureVirtualMachineSize.collect(raw=json.load(f)["value"], builder=builder)
    with open(os.path.dirname(__file__) + "/files/compute/virtualMachines.json") as f:
        AzureVirtualMachine.collect(raw=json.load(f)["value"], builder=builder)
    with open(os.path.dirname(__file__) + "/files/compute/prices.json") as f:
        AzureDiskType.collect(raw=json.load(f)["Items"], builder=builder)
    with open(os.path.dirname(__file__) + "/files/compute/disks.json") as f:
        AzureDisk.collect(raw=json.load(f)["value"], builder=builder)

    collector = collector_with_graph(builder.graph, credentials)

    resource_types: List[Type[MicrosoftResource]] = [
        AzureVirtualMachine,
        AzureDisk,
    ]
    connect_resources(builder, resource_types)

    for node, data in list(collector.graph.nodes(data=True)):
        if isinstance(node, AzureVirtualMachineSize):
            node.after_collect(builder, data.get("source", {}))

    assert list(collector.graph.search("kind", "azure_virtual_machine_size"))[12].ondemand_cost == 13.14  # type: ignore[attr-defined]
    assert list(collector.graph.search("kind", "azure_disk_type"))[2].ondemand_cost == 0.3640833333333333  # type: ignore[attr-defined]<|MERGE_RESOLUTION|>--- conflicted
+++ resolved
@@ -49,13 +49,8 @@
         config, Cloud(id="azure"), azure_subscription, credentials, core_feedback
     )
     subscription_collector.collect()
-<<<<<<< HEAD
-    assert len(subscription_collector.graph.nodes) == 433
-    assert len(subscription_collector.graph.edges) == 656
-=======
-    assert len(subscription_collector.graph.nodes) == 428
-    assert len(subscription_collector.graph.edges) == 668
->>>>>>> 3410e814
+    assert len(subscription_collector.graph.nodes) == 454
+    assert len(subscription_collector.graph.edges) == 697
 
     graph_collector = MicrosoftGraphOrganizationCollector(
         config, Cloud(id="azure"), MicrosoftGraphOrganization(id="test", name="test"), credentials, core_feedback
